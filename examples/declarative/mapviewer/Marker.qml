/****************************************************************************
**
** Copyright (C) 2011 Nokia Corporation and/or its subsidiary(-ies).
** All rights reserved.
** Contact: Nokia Corporation (qt-info@nokia.com)
**
** This file is part of the examples of the Qt Mobility Components.
**
** $QT_BEGIN_LICENSE:BSD$
** You may use this file under the terms of the BSD license as follows:
**
** "Redistribution and use in source and binary forms, with or without
** modification, are permitted provided that the following conditions are
** met:
**   * Redistributions of source code must retain the above copyright
**     notice, this list of conditions and the following disclaimer.
**   * Redistributions in binary form must reproduce the above copyright
**     notice, this list of conditions and the following disclaimer in
**     the documentation and/or other materials provided with the
**     distribution.
**   * Neither the name of Nokia Corporation and its Subsidiary(-ies) nor
**     the names of its contributors may be used to endorse or promote
**     products derived from this software without specific prior written
**     permission.
**
** THIS SOFTWARE IS PROVIDED BY THE COPYRIGHT HOLDERS AND CONTRIBUTORS
** "AS IS" AND ANY EXPRESS OR IMPLIED WARRANTIES, INCLUDING, BUT NOT
** LIMITED TO, THE IMPLIED WARRANTIES OF MERCHANTABILITY AND FITNESS FOR
** A PARTICULAR PURPOSE ARE DISCLAIMED. IN NO EVENT SHALL THE COPYRIGHT
** OWNER OR CONTRIBUTORS BE LIABLE FOR ANY DIRECT, INDIRECT, INCIDENTAL,
** SPECIAL, EXEMPLARY, OR CONSEQUENTIAL DAMAGES (INCLUDING, BUT NOT
** LIMITED TO, PROCUREMENT OF SUBSTITUTE GOODS OR SERVICES; LOSS OF USE,
** DATA, OR PROFITS; OR BUSINESS INTERRUPTION) HOWEVER CAUSED AND ON ANY
** THEORY OF LIABILITY, WHETHER IN CONTRACT, STRICT LIABILITY, OR TORT
** (INCLUDING NEGLIGENCE OR OTHERWISE) ARISING IN ANY WAY OUT OF THE USE
** OF THIS SOFTWARE, EVEN IF ADVISED OF THE POSSIBILITY OF SUCH DAMAGE."
** $QT_END_LICENSE$
**
****************************************************************************/

<<<<<<< HEAD
import QtQuick 2.0;
=======
import QtQuick 1.1
>>>>>>> 6cd54ea6
import Qt.location 5.0
import "common" as Common

MapGroup {  //to be used inside MapComponent only
    id: marker
    property alias coordinate: markerImage.coordinate
    property alias lastMouseX: markerMouseArea.lastX
    property alias lastMouseY: markerMouseArea.lastY
    property alias text: markerIndex.text

    MapImage {
        id: markerImage
        source: markerMouseArea.pressed ? "resources/marker_selected.png" : "resources/marker.png" //TODO replace with following lane when QTBUG-20096 fixed
//        source: markerMouseArea.containsMouse ? (markerMouseArea.pressed  ? "resources/marker_selected.png" :"resources/marker_hovered.png") : "resources/marker.png"
        coordinate: Coordinate { latitude : 0; longitude : 0 }
        offset.x: -13
        offset.y: -32

        Component.onCompleted: {
            coordinate = mouseArea.lastCoordinate
        }

        MapMouseArea {
            id: markerMouseArea
            property int dX: 0
            property int dY: 0
            property int lastX: -1
            property int lastY: -1
            property bool longPress: false
            hoverEnabled: true
            onPressed: {
                ++marker.z
                var newX, newY, oldX, oldY
                newX = map.toScreenPosition(mouse.coordinate).x
                newY = map.toScreenPosition(mouse.coordinate).y
                oldX = map.toScreenPosition(markerImage.coordinate).x
                oldY = map.toScreenPosition(markerImage.coordinate).y
                dX = oldX - newX
                dY = oldY - newY
                lastX = mouse.x
                lastY = mouse.y

                markerTimer.start()
                map.currentMarker = marker
                map.state = ""
            }
            onReleased: {
                if (markerTimer.running) markerTimer.stop();
                marker.z--
                longPress = false
            }

            onPositionChanged: {
                var newX, newY
                if (markerTimer.running) markerTimer.stop();
                if ((mouse.button == Qt.LeftButton) && (longPress != true)){
                    lastX = mouse.x
                    lastY = mouse.y
                    newX = map.toScreenPosition(mouse.coordinate).x + dX
                    newY = map.toScreenPosition(mouse.coordinate).y + dY
                    markerImage.coordinate = map.toCoordinate(Qt.point(newX,newY))
                }
            }

            Timer {
                id: markerTimer
                interval: map.longPressDuration
                running: false
                repeat: false
                onTriggered: {
                    markerMouseArea.longPress = true
                    map.markerLongPress()
                }
            }
        }
    }

    MapText {
        id: markerIndex
        offset.y : -16
        coordinate: markerImage.coordinate
        color: "white"
        font.bold: true
        Component.onCompleted: {
            text = map.counter
        }
    }
}<|MERGE_RESOLUTION|>--- conflicted
+++ resolved
@@ -38,11 +38,7 @@
 **
 ****************************************************************************/
 
-<<<<<<< HEAD
 import QtQuick 2.0;
-=======
-import QtQuick 1.1
->>>>>>> 6cd54ea6
 import Qt.location 5.0
 import "common" as Common
 

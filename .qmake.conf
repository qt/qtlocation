--- conflicted
+++ resolved
@@ -1,7 +1,3 @@
 load(qt_build_config)
 
-<<<<<<< HEAD
-MODULE_VERSION = 5.8.0
-=======
-MODULE_VERSION = 5.7.1
->>>>>>> f46abef0
+MODULE_VERSION = 5.8.0
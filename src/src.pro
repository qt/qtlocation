TEMPLATE = subdirs

SUBDIRS += positioning

plugins.depends = positioning
SUBDIRS += plugins

contains(QT_CONFIG, private_tests) {
    positioning_doc_snippets.subdir = positioning/doc/snippets
    #plugin dependency required during static builds
    positioning_doc_snippets.depends = positioning plugins

    SUBDIRS += positioning_doc_snippets
}

qtHaveModule(quick) {
    SUBDIRS += 3rdparty

    location.depends = positioning 3rdparty
    SUBDIRS += location

    plugins.depends += location
    imports.depends += location

<<<<<<< HEAD
    location_doc_snippets.subdir = location/doc/snippets
    location_doc_snippets.depends = location
    SUBDIRS += location_doc_snippets
=======
    contains(QT_CONFIG, private_tests) {
        location_doc_snippets.subdir = location/doc/snippets
        #plugin dependency required during static builds
        location_doc_snippets.depends = location plugins

        SUBDIRS += location_doc_snippets
    }
}
>>>>>>> d603bd03

    imports.depends += positioning
    SUBDIRS += imports
}<|MERGE_RESOLUTION|>--- conflicted
+++ resolved
@@ -22,11 +22,6 @@
     plugins.depends += location
     imports.depends += location
 
-<<<<<<< HEAD
-    location_doc_snippets.subdir = location/doc/snippets
-    location_doc_snippets.depends = location
-    SUBDIRS += location_doc_snippets
-=======
     contains(QT_CONFIG, private_tests) {
         location_doc_snippets.subdir = location/doc/snippets
         #plugin dependency required during static builds
@@ -34,8 +29,6 @@
 
         SUBDIRS += location_doc_snippets
     }
-}
->>>>>>> d603bd03
 
     imports.depends += positioning
     SUBDIRS += imports

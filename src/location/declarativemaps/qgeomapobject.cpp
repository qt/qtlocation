--- conflicted
+++ resolved
@@ -283,15 +283,14 @@
     m_visible = visible;
 }
 
-<<<<<<< HEAD
 void QGeoMapObjectPrivate::setParentVisibility(bool visible)
 {
     m_parentVisible = visible;
-=======
+}
+
 void QGeoMapObjectPrivate::setMap(QGeoMap *map)
 {
     m_map = map;
->>>>>>> f5795659
 }
 
 QT_END_NAMESPACE
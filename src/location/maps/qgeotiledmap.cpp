--- conflicted
+++ resolved
@@ -143,13 +143,13 @@
     d->m_mapScene->clearTexturedTiles();
 }
 
-<<<<<<< HEAD
 QGeoMap::Capabilities QGeoTiledMap::capabilities() const
 {
     return Capabilities(SupportsVisibleRegion
                         | SupportsSetBearing
                         | SupportsAnchoringCoordinate);
-=======
+}
+
 void QGeoTiledMap::setCopyrightVisible(bool visible)
 {
     Q_D(QGeoTiledMap);
@@ -159,7 +159,6 @@
     QGeoMap::setCopyrightVisible(visible);
     if (visible)
         evaluateCopyrights(d->m_mapScene->visibleTiles());
->>>>>>> b9d4da55
 }
 
 void QGeoTiledMap::clearScene(int mapId)

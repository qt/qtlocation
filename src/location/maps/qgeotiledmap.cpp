--- conflicted
+++ resolved
@@ -162,7 +162,6 @@
     return pos;
 }
 
-<<<<<<< HEAD
 // This method returns the minimum zoom level that this specific qgeomap type allows
 // at a given canvas size (width,height) and for a given tile size (usually 256).
 double QGeoTiledMap::minimumZoomForMapSize(int width, int height) const
@@ -193,20 +192,20 @@
     QGeoCoordinate topMost = QGeoProjection::mercatorToCoord(QDoubleVector2D(0.0,mercatorTopmost));
 
     return topMost.latitude();
-=======
+}
+
 QDoubleVector2D QGeoTiledMap::referenceCoordinateToItemPosition(const QGeoCoordinate &coordinate) const
 {
     Q_D(const QGeoTiledMap);
     QDoubleVector2D point = QGeoProjection::coordToMercator(coordinate);
-    return point * std::pow(2.0, d->m_cameraData.zoomLevel()) * d->m_cameraTiles->tileSize();
+    return point * std::pow(2.0, d->m_cameraData.zoomLevel()) * d->m_visibleTiles->tileSize();
 }
 
 QGeoCoordinate QGeoTiledMap::referenceItemPositionToCoordinate(const QDoubleVector2D &pos) const
 {
     Q_D(const QGeoTiledMap);
-    QDoubleVector2D point = pos / (std::pow(2.0, d->m_cameraData.zoomLevel()) * d->m_cameraTiles->tileSize());
+    QDoubleVector2D point = pos / (std::pow(2.0, d->m_cameraData.zoomLevel()) * d->m_visibleTiles->tileSize());
     return QGeoProjection::mercatorToCoord(point);
->>>>>>> 75dd424e
 }
 
 QGeoTiledMapPrivate::QGeoTiledMapPrivate(QGeoTiledMappingManagerEngine *engine)

--- conflicted
+++ resolved
@@ -84,13 +84,13 @@
 
     virtual QGeoCoordinate itemPositionToCoordinate(const QDoubleVector2D &pos, bool clipToViewport = true) const = 0;
     virtual QDoubleVector2D coordinateToItemPosition(const QGeoCoordinate &coordinate, bool clipToViewport = true) const = 0;
-<<<<<<< HEAD
+
     virtual double minimumZoomForMapSize(int width, int height) const = 0;
     virtual double maximumLatitudeForZoom(double zoomLevel) const = 0;
-=======
+
     virtual QDoubleVector2D referenceCoordinateToItemPosition(const QGeoCoordinate &coordinate) const = 0;
     virtual QGeoCoordinate referenceItemPositionToCoordinate(const QDoubleVector2D &pos) const = 0;
->>>>>>> 75dd424e
+
     virtual void prefetchData();
     virtual void clearData();
 

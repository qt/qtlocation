/****************************************************************************
**
** Copyright (C) 2015 The Qt Company Ltd.
** Contact: http://www.qt.io/licensing/
**
** This file is part of the QtLocation module of the Qt Toolkit.
**
** $QT_BEGIN_LICENSE:LGPL3$
** Commercial License Usage
** Licensees holding valid commercial Qt licenses may use this file in
** accordance with the commercial license agreement provided with the
** Software or, alternatively, in accordance with the terms contained in
** a written agreement between you and The Qt Company. For licensing terms
** and conditions see http://www.qt.io/terms-conditions. For further
** information use the contact form at http://www.qt.io/contact-us.
**
** GNU Lesser General Public License Usage
** Alternatively, this file may be used under the terms of the GNU Lesser
** General Public License version 3 as published by the Free Software
** Foundation and appearing in the file LICENSE.LGPLv3 included in the
** packaging of this file. Please review the following information to
** ensure the GNU Lesser General Public License version 3 requirements
** will be met: https://www.gnu.org/licenses/lgpl.html.
**
** GNU General Public License Usage
** Alternatively, this file may be used under the terms of the GNU
** General Public License version 2.0 or later as published by the Free
** Software Foundation and appearing in the file LICENSE.GPL included in
** the packaging of this file. Please review the following information to
** ensure the GNU General Public License version 2.0 requirements will be
** met: http://www.gnu.org/licenses/gpl-2.0.html.
**
** $QT_END_LICENSE$
**
****************************************************************************/

#ifndef QGEOMANEUVER_H
#define QGEOMANEUVER_H

#include <QtCore/qshareddata.h>
#include <QtLocation/qlocationglobal.h>
#include <QVariantMap>

QT_BEGIN_NAMESPACE

class QString;

class QGeoCoordinate;
class QGeoManeuverPrivate;

class Q_LOCATION_EXPORT QGeoManeuver
{

public:
    enum InstructionDirection {
        NoDirection,
        DirectionForward,
        DirectionBearRight,
        DirectionLightRight,
        DirectionRight,
        DirectionHardRight,
        DirectionUTurnRight,
        DirectionUTurnLeft,
        DirectionHardLeft,
        DirectionLeft,
        DirectionLightLeft,
        DirectionBearLeft
    };

    QGeoManeuver();
    QGeoManeuver(const QGeoManeuver &other);
    ~QGeoManeuver();

    QGeoManeuver &operator= (const QGeoManeuver &other);

    bool operator== (const QGeoManeuver &other) const;
    bool operator!= (const QGeoManeuver &other) const;

    bool isValid() const;

    void setPosition(const QGeoCoordinate &position);
    QGeoCoordinate position() const;

    void setInstructionText(const QString &instructionText);
    QString instructionText() const;

    void setDirection(InstructionDirection direction);
    InstructionDirection direction() const;

    void setTimeToNextInstruction(int secs);
    int timeToNextInstruction() const;

    void setDistanceToNextInstruction(qreal distance);
    qreal distanceToNextInstruction() const;

    void setWaypoint(const QGeoCoordinate &coordinate);
    QGeoCoordinate waypoint() const;

<<<<<<< HEAD
protected:
    QGeoManeuver(const QSharedDataPointer<QGeoManeuverPrivate> &dd);

=======
    void setExtendedAttributes(const QVariantMap &extendedAttributes);
    QVariantMap extendedAttributes() const;

private:
>>>>>>> 8014727e
    QSharedDataPointer<QGeoManeuverPrivate> d_ptr;
};

QT_END_NAMESPACE

#endif<|MERGE_RESOLUTION|>--- conflicted
+++ resolved
@@ -96,16 +96,13 @@
     void setWaypoint(const QGeoCoordinate &coordinate);
     QGeoCoordinate waypoint() const;
 
-<<<<<<< HEAD
+    void setExtendedAttributes(const QVariantMap &extendedAttributes);
+    QVariantMap extendedAttributes() const;
+
 protected:
     QGeoManeuver(const QSharedDataPointer<QGeoManeuverPrivate> &dd);
 
-=======
-    void setExtendedAttributes(const QVariantMap &extendedAttributes);
-    QVariantMap extendedAttributes() const;
-
 private:
->>>>>>> 8014727e
     QSharedDataPointer<QGeoManeuverPrivate> d_ptr;
 };
 

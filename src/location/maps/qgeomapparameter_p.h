--- conflicted
+++ resolved
@@ -66,15 +66,10 @@
     QGeoMapParameter(const QList<QPair<QLatin1String, QVariant>> &properties, QObject *parent = 0);
     virtual ~QGeoMapParameter();
 
-<<<<<<< HEAD
     bool operator==(const QGeoMapParameter &other) const;
 
-    QString type() const;
-    void setType(const QString &type);
-=======
     virtual QString type() const;
     virtual void setType(const QString &type);
->>>>>>> eca7ffd4
 
     void updateProperty(const char *propertyName, QVariant value);
 

--- conflicted
+++ resolved
@@ -88,14 +88,7 @@
             maps/qgeotiledmapreply.cpp \
             maps/qgeotilespec.cpp \
             maps/qgeotiledmap.cpp \
-<<<<<<< HEAD
-            maps/qgeotiledmapscene.cpp
-=======
+            maps/qgeotiledmapscene.cpp \
             maps/qgeorouteparser.cpp \
             maps/qgeorouteparserosrmv5.cpp \
             maps/qgeorouteparserosrmv4.cpp
-
-
-
->>>>>>> 09868ace
-

--- conflicted
+++ resolved
@@ -71,22 +71,15 @@
 
 protected:
     /* Hooks into the actual map implementations */
-<<<<<<< HEAD
-    virtual void changeMapSize(const QSize &size) = 0; // called by QGeoMap::setSize()
-    virtual void changeCameraData(const QGeoCameraData &oldCameraData) = 0; // called by QGeoMap::setCameraData()
-    virtual void changeActiveMapType(const QGeoMapType mapType) = 0; // called by QGeoMap::setActiveMapType()
     virtual void addParameter(QGeoMapParameter *param);
     virtual void removeParameter(QGeoMapParameter *param);
 
-    QSize m_size;
-=======
     virtual void changeViewportSize(const QSize &size) = 0; // called by QGeoMap::setSize()
     virtual void changeCameraData(const QGeoCameraData &oldCameraData) = 0; // called by QGeoMap::setCameraData()
     virtual void changeActiveMapType(const QGeoMapType mapType) = 0; // called by QGeoMap::setActiveMapType()
 
 protected:
     QSize m_viewportSize;
->>>>>>> ba9b7b9e
     QPointer<QGeoMappingManagerEngine> m_engine;
     QGeoCameraData m_cameraData;
     QGeoMapType m_activeMapType;

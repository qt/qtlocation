--- conflicted
+++ resolved
@@ -97,13 +97,11 @@
     virtual void changeCameraData(const QGeoCameraData &oldCameraData) = 0; // called by QGeoMap::setCameraData()
     virtual void changeActiveMapType(const QGeoMapType mapType) = 0; // called by QGeoMap::setActiveMapType()
 
-<<<<<<< HEAD
     virtual double mapWidth() const;
     virtual double mapHeight() const;
-=======
+
     virtual void setCopyrightVisible(bool visible);
     virtual bool copyrightVisible() const;
->>>>>>> b9d4da55
 
 protected:
     QSize m_viewportSize;

--- conflicted
+++ resolved
@@ -75,28 +75,6 @@
     Q_DISABLE_COPY(QGeoSearchManagerPrivate)
 };
 
-<<<<<<< HEAD
-QTM_END_NAMESPACE
-=======
-class QGeoCombiningSearchReply : public QGeoSearchReply
-{
-    Q_OBJECT
-public:
-    QGeoCombiningSearchReply(QGeoSearchReply* searchReply,
-                             QList<QLandmarkFetchRequest*> fetchRequests,
-                             QObject *parent = 0);
-    ~QGeoCombiningSearchReply();
-
-private slots:
-    void searchReplyFinished();
-    void landmarkFetchStateChanged(QLandmarkAbstractRequest::State newState);
-
-private:
-    QGeoSearchReply* searchReply;
-    QList<QLandmarkFetchRequest*> fetchRequests;
-};
-
 QT_END_NAMESPACE
->>>>>>> 47db4be9
 
 #endif

/****************************************************************************
**
** Copyright (C) 2013 Digia Plc and/or its subsidiary(-ies).
** Contact: http://www.qt-project.org/legal
**
** This file is part of the QtLocation module of the Qt Toolkit.
**
** $QT_BEGIN_LICENSE:LGPL$
** Commercial License Usage
** Licensees holding valid commercial Qt licenses may use this file in
** accordance with the commercial license agreement provided with the
** Software or, alternatively, in accordance with the terms contained in
** a written agreement between you and Digia.  For licensing terms and
** conditions see http://qt.digia.com/licensing.  For further information
** use the contact form at http://qt.digia.com/contact-us.
**
** GNU Lesser General Public License Usage
** Alternatively, this file may be used under the terms of the GNU Lesser
** General Public License version 2.1 as published by the Free Software
** Foundation and appearing in the file LICENSE.LGPL included in the
** packaging of this file.  Please review the following information to
** ensure the GNU Lesser General Public License version 2.1 requirements
** will be met: http://www.gnu.org/licenses/old-licenses/lgpl-2.1.html.
**
** In addition, as a special exception, Digia gives you certain additional
** rights.  These rights are described in the Digia Qt LGPL Exception
** version 1.1, included in the file LGPL_EXCEPTION.txt in this package.
**
** GNU General Public License Usage
** Alternatively, this file may be used under the terms of the GNU
** General Public License version 3.0 as published by the Free Software
** Foundation and appearing in the file LICENSE.GPL included in the
** packaging of this file.  Please review the following information to
** ensure the GNU General Public License version 3.0 requirements will be
** met: http://www.gnu.org/copyleft/gpl.html.
**
**
** $QT_END_LICENSE$
**
****************************************************************************/

#include "qdeclarativegeomap_p.h"
#include "qdeclarativegeomapmousearea_p.h"
#include "error_messages.h"

#include "qdeclarativecirclemapitem_p.h"
#include "qdeclarativegeomapquickitem_p.h"
#include "qdeclarativegeoserviceprovider_p.h"
#include <QtCore/QCoreApplication>
#include <QtCore/qnumeric.h>
#include <QThread>

#include "qgeotilecache_p.h"
#include "qgeocameradata_p.h"
#include "qgeocameracapabilities_p.h"
#include "qgeomapcontroller_p.h"
#include "mapnode_p.h"
#include <cmath>

#include <QtPositioning/QGeoCoordinate>
#include <QtPositioning/QGeoCircle>
#include <QtPositioning/QGeoRectangle>
#include <QtLocation/QGeoServiceProvider>
#include <QtLocation/private/qgeomappingmanager_p.h>

#include <QPointF>
#include <QtQml/QQmlContext>
#include <QtQml/qqmlinfo.h>
#include <QModelIndex>
#include <QtQuick/QQuickWindow>
#include <QtGui/QGuiApplication>
#include <QCoreApplication>

QT_BEGIN_NAMESPACE

/*!
    \qmltype Map
    \instantiates QDeclarativeGeoMap
    \inqmlmodule QtLocation
    \ingroup qml-QtLocation5-maps
    \since Qt Location 5.0

    \brief The Map type displays a map.

    The Map type is used to display a map or image of the Earth, with
    the capability to also display interactive objects tied to the map's
    surface.

    There are a variety of different ways to visualize the Earth's surface
    in a 2-dimensional manner, but all of them involve some kind of projection:
    a mathematical relationship between the 3D coordinates (latitude, longitude
    and altitude) and 2D coordinates (X and Y in pixels) on the screen.

    Different sources of map data can use different projections, and from the
    point of view of the Map type, we treat these as one replaceable unit:
    the Map plugin. A Map plugin consists of a data source, as well as all other
    details needed to display its data on-screen.

    The current Map plugin in use is contained in the \l plugin property of
    the Map item. In order to display any image in a Map item, you will need
    to set this property. See the \l Plugin type for a description of how
    to retrieve an appropriate plugin for use.

    The geographic region displayed in the Map item is referred to as its
    viewport, and this is defined by the properties \l center, and
    \l zoomLevel. The \l center property contains a \l {coordinate}
    specifying the center of the viewport, while \l zoomLevel controls the scale of the
    map. See each of these properties for further details about their values.

    When the map is displayed, each possible geographic coordinate that is
    visible will map to some pixel X and Y coordinate on the screen. To perform
    conversions between these two, Map provides the \l toCoordinate and
    \l toScreenPosition functions, which are of general utility.

    \section2 Map Objects

    Map related objects can be declared within the body of a Map object in Qt Quick and will
    automatically appear on the Map. To add objects programmatically, first be
    sure they are created with the Map as their parent (for example in an argument to
    Component::createObject), and then call the \l addMapItem method on the Map.
    A corresponding \l removeMapItem method also exists to do the opposite and
    remove an object from the Map.

    Moving Map objects around, resizing them or changing their shape normally
    does not involve any special interaction with Map itself -- changing these
    details about a map object will automatically update the display.

    \section2 Interaction

    The Map type includes support for pinch and flick gestures to control
    zooming and panning. These are enabled by default, and available at any
    time by using the \l gesture object. The actual GestureArea is constructed
    specially at startup and cannot be replaced or destroyed. Its properties
    can be altered, however, to control its behavior.

    Mouse and touch interaction with Maps and map objects is slightly different
    to ordinary QML types. In a Map or Map object, you will need to make use
    of the \l MapMouseArea type instead of the normal Qt Quick MouseArea.
    MapMouseArea is, in almost all respects, a drop-in replacement for
    MouseArea, but the documentation for that type should be referred to for
    further details.

    \section2 Performance

    Maps are rendered using OpenGL (ES) and the Qt Scene Graph stack, and as
    a result perform quite well where GL accelerated hardware is available.

    For "online" Map plugins, network bandwidth and latency can be major
    contributors to the user's perception of performance. Extensive caching is
    performed to mitigate this, but such mitigation is not always perfect. For
    "offline" plugins, the time spent retrieving the stored geographic data
    and rendering the basic map features can often play a dominant role. Some
    offline plugins may use hardware acceleration themselves to (partially)
    avert this.

    In general, large and complex Map items such as polygons and polylines with
    large numbers of vertices can have an adverse effect on UI performance.
    Further, more detailed notes on this are in the documentation for each
    map item type.

    \section2 Example Usage

    The following snippet shows a simple Map and the necessary Plugin type
    to use it. The map is centered near Brisbane, Australia, zoomed out to the
    minimum zoom level, with gesture interaction enabled.

    \code
    Plugin {
        id: somePlugin
        // code here to choose the plugin as necessary
    }

    Map {
        id: map

        plugin: somePlugin

        center {
            latitude: -27
            longitude: 153
        }
        zoomLevel: map.minimumZoomLevel

        gesture.enabled: true
    }
    \endcode

    \image api-map.png
*/

QDeclarativeGeoMap::QDeclarativeGeoMap(QQuickItem *parent)
        : QQuickItem(parent),
        plugin_(0),
        serviceProvider_(0),
        mappingManager_(0),
        zoomLevel_(8.0),
        bearing_(0.0),
        tilt_(0.0),
        activeMapType_(0),
        componentCompleted_(false),
        mappingManagerInitialized_(false),
        window_(0),
        touchTimer_(-1),
        map_(0)
{
    QLOC_TRACE0;
    setAcceptHoverEvents(false);
    setAcceptedMouseButtons(Qt::LeftButton | Qt::MidButton | Qt::RightButton);
    setFlags(QQuickItem::ItemHasContents | QQuickItem::ItemClipsChildrenToShape);
    setFiltersChildMouseEvents(true);

    connect(this, SIGNAL(childrenChanged()), this, SLOT(onMapChildrenChanged()), Qt::QueuedConnection);

    // Create internal flickable and pinch area.
    gestureArea_ = new QDeclarativeGeoMapGestureArea(this, this);
}

QDeclarativeGeoMap::~QDeclarativeGeoMap()
{
    if (!mapViews_.isEmpty())
        qDeleteAll(mapViews_);
    // remove any map items associations
    for (int i = 0; i < mapItems_.count(); ++i) {
        if (mapItems_.at(i))
            mapItems_.at(i).data()->setMap(0,0);
    }
    mapItems_.clear();

    delete copyrightsWPtr_.data();
    copyrightsWPtr_.clear();
}

/*!
    \internal
*/
void QDeclarativeGeoMap::onMapChildrenChanged()
{
    if (!componentCompleted_)
        return;

    int maxChildZ = 0;
    QObjectList kids = children();
    bool foundCopyrights = false;

    for (int i = 0; i < kids.size(); ++i) {
        QDeclarativeGeoMapCopyrightNotice *copyrights = qobject_cast<QDeclarativeGeoMapCopyrightNotice *>(kids.at(i));
        if (copyrights) {
            foundCopyrights = true;
        } else {
            QDeclarativeGeoMapItemBase *mapItem = qobject_cast<QDeclarativeGeoMapItemBase *>(kids.at(i));
            if (mapItem) {
                if (mapItem->z() > maxChildZ)
                    maxChildZ = mapItem->z();
            }
        }
    }

    QDeclarativeGeoMapCopyrightNotice *copyrights = copyrightsWPtr_.data();
    // if copyrights object not found within the map's children
    if (!foundCopyrights) {
        // if copyrights object was deleted!
        if (!copyrights) {
            // create a new one and set its parent, re-assign it to the weak pointer, then connect the copyrights-change signal
            copyrightsWPtr_ = new QDeclarativeGeoMapCopyrightNotice(this);
            copyrights = copyrightsWPtr_.data();
            connect(map_,
                    SIGNAL(copyrightsChanged(const QImage &, const QPoint &)),
                    copyrights,
                    SLOT(copyrightsChanged(const QImage &, const QPoint &)));
        } else {
            // just re-set its parent.
            copyrights->setParent(this);
        }
    }

    // put the copyrights notice object at the highest z order
    copyrights->setCopyrightsZ(maxChildZ + 1);
}

/*!
    \internal
*/
void QDeclarativeGeoMap::pluginReady()
{
    serviceProvider_ = plugin_->sharedGeoServiceProvider();
    mappingManager_ = serviceProvider_->mappingManager();

    if (!mappingManager_ || serviceProvider_->error() != QGeoServiceProvider::NoError) {
        QString msg = QCoreApplication::translate(CONTEXT_NAME, PLUGIN_DOESNOT_SUPPORT_MAPPING).arg(serviceProvider_->errorString());
        qmlInfo(this) << msg;
        return;
    }

    if (!mappingManager_->isInitialized())
        connect(mappingManager_, SIGNAL(initialized()), this, SLOT(mappingManagerInitialized()));
    else
        mappingManagerInitialized();

    // make sure this is only called once
    disconnect(this, SLOT(pluginReady()));
}

/*!
    \internal
*/
void QDeclarativeGeoMap::componentComplete()
{
    QLOC_TRACE0;

    componentCompleted_ = true;
    populateMap();
    QQuickItem::componentComplete();
}

/*!
    \internal
*/
void QDeclarativeGeoMap::mousePressEvent(QMouseEvent *event)
{
    if (!mouseEvent(event))
        event->ignore();
}

/*!
    \internal
*/
void QDeclarativeGeoMap::mouseMoveEvent(QMouseEvent *event)
{
    if (!mouseEvent(event))
        event->ignore();
}

/*!
    \internal
*/
void QDeclarativeGeoMap::mouseReleaseEvent(QMouseEvent *event)
{
    if (!mouseEvent(event))
        event->ignore();
}

/*!
    \internal
    returns whether flickable used the event
*/
bool QDeclarativeGeoMap::mouseEvent(QMouseEvent *event)
{
    if (!mappingManagerInitialized_)
        return false;
    switch (event->type()) {
    case QEvent::MouseButtonPress:
        return gestureArea_->mousePressEvent(event);
    case QEvent::MouseButtonRelease:
        return gestureArea_->mouseReleaseEvent(event);
    case QEvent::MouseMove:
        return gestureArea_->mouseMoveEvent(event);
    default:
        return false;
    }
}


/*!
    \qmlproperty MapGestureArea QtLocation::Map::gesture

    Contains the MapGestureArea created with the Map. This covers pan, flick and pinch gestures.
    Use \c{gesture.enabled: true} to enable basic gestures, or see \l{MapGestureArea} for
    further details.
*/

QDeclarativeGeoMapGestureArea *QDeclarativeGeoMap::gesture()
{
    return gestureArea_;
}

/*!
    \internal
*/
void QDeclarativeGeoMap::itemChange(ItemChange change, const ItemChangeData & data)
{
    QLOC_TRACE0;
    if (change == ItemSceneChange)
        window_ = data.window;
}

/*!
    \internal
*/
void QDeclarativeGeoMap::populateMap()
{
    QObjectList kids = children();
    for (int i = 0; i < kids.size(); ++i) {
        // dispatch items appropriately
        QDeclarativeGeoMapItemView *mapView = qobject_cast<QDeclarativeGeoMapItemView *>(kids.at(i));
        if (mapView) {
            mapViews_.append(mapView);
            setupMapView(mapView);
            continue;
        }
        QDeclarativeGeoMapItemBase *mapItem = qobject_cast<QDeclarativeGeoMapItemBase *>(kids.at(i));
        if (mapItem) {
            addMapItem(mapItem);
        }
    }
}

/*!
    \internal
*/
void QDeclarativeGeoMap::setupMapView(QDeclarativeGeoMapItemView *view)
{
    Q_UNUSED(view)
    view->setMapData(this);
    view->repopulate();
}

/*!
    \internal
*/
QSGNode *QDeclarativeGeoMap::updatePaintNode(QSGNode *oldNode, UpdatePaintNodeData *data)
{
    Q_UNUSED(data)
    if (width() <= 0 || height() <= 0) {
        delete oldNode;
        return 0;
    }

    MapNode *node = static_cast<MapNode *>(oldNode);

    if (!node) {
        node = new MapNode(map_);
    }

    if (!mappingManagerInitialized_)
        return 0;

    node->setSize(QSize(width(), height()));
    node->update();

    return node;
}


/*!
    \qmlproperty Plugin QtLocation::Map::plugin

    This property holds the plugin which provides the mapping functionality.

    This is a write-once property. Once the map has a plugin associated with
    it, any attempted modifications of the plugin will be ignored.
*/

void QDeclarativeGeoMap::setPlugin(QDeclarativeGeoServiceProvider *plugin)
{
    if (plugin_) {
        qmlInfo(this) << QCoreApplication::translate(CONTEXT_NAME, PLUGIN_SET_ONCE);
        return;
    }
    plugin_ = plugin;
    emit pluginChanged(plugin_);

    if (plugin_->isAttached()) {
        pluginReady();
    } else {
        connect(plugin_, SIGNAL(attached()),
                this, SLOT(pluginReady()));
    }
}

/*!
    \internal
    this function will only be ever called once
*/
void QDeclarativeGeoMap::mappingManagerInitialized()
{
    mappingManagerInitialized_ = true;

    map_ = mappingManager_->createMap(this);
    gestureArea_->setMap(map_);
    gestureArea_->zoomLevelLimits(mappingManager_->cameraCapabilities().minimumZoomLevel(),
                                  mappingManager_->cameraCapabilities().maximumZoomLevel());

    map_->setActiveMapType(QGeoMapType());

    copyrightsWPtr_ = new QDeclarativeGeoMapCopyrightNotice(this);
    connect(map_,
            SIGNAL(copyrightsChanged(const QImage &, const QPoint &)),
            copyrightsWPtr_.data(),
            SLOT(copyrightsChanged(const QImage &, const QPoint &)));

    QGeoCameraCapabilities capabilities = mappingManager_->cameraCapabilities();
    if (zoomLevel_ < capabilities.minimumZoomLevel())
        setZoomLevel(capabilities.minimumZoomLevel());
    else if (zoomLevel_ > capabilities.maximumZoomLevel())
        setZoomLevel(capabilities.maximumZoomLevel());
    connect(map_,
            SIGNAL(updateRequired()),
            this,
            SLOT(update()));
    connect(map_->mapController(),
            SIGNAL(centerChanged(QGeoCoordinate)),
            this,
            SIGNAL(centerChanged(QGeoCoordinate)));
    connect(map_->mapController(),
            SIGNAL(bearingChanged(qreal)),
            this,
            SLOT(mapBearingChanged(qreal)));
    connect(map_->mapController(),
            SIGNAL(tiltChanged(qreal)),
            this,
            SLOT(mapTiltChanged(qreal)));
    connect(map_->mapController(),
            SIGNAL(zoomChanged(qreal)),
            this,
            SLOT(mapZoomLevelChanged(qreal)));

    map_->mapController()->setCenter(center_);
    map_->mapController()->setZoom(zoomLevel_);
    map_->mapController()->setBearing(bearing_);
    map_->mapController()->setTilt(tilt_);

    QList<QGeoMapType> types = mappingManager_->supportedMapTypes();
    for (int i = 0; i < types.size(); ++i) {
        QDeclarativeGeoMapType *type = new QDeclarativeGeoMapType(types[i], this);
        supportedMapTypes_.append(type);
    }

    if (!supportedMapTypes_.isEmpty()) {
        QDeclarativeGeoMapType *type = supportedMapTypes_.at(0);
        activeMapType_ = type;
        map_->setActiveMapType(type->mapType());
    }

    // Map tiles are built in this call
    map_->resize(width(), height());
    // This prefetches a buffer around the map
    map_->cameraStopped();
    map_->update();

    emit minimumZoomLevelChanged();
    emit maximumZoomLevelChanged();
    emit supportedMapTypesChanged();
    emit activeMapTypeChanged();

    // Any map items that were added before the plugin was ready
    // need to have setMap called again
    foreach (const QPointer<QDeclarativeGeoMapItemBase> &item, mapItems_) {
        if (item)
            item.data()->setMap(this, map_);
    }
}

/*!
    \internal
*/
void QDeclarativeGeoMap::updateMapDisplay(const QRectF &target)
{
    Q_UNUSED(target);
    QQuickItem::update();
}


/*!
    \internal
*/
QDeclarativeGeoServiceProvider *QDeclarativeGeoMap::plugin() const
{
    return plugin_;
}

/*!
    \qmlproperty real QtLocation::Map::minimumZoomLevel

    This property holds the minimum valid zoom level for the map.

    The minimum zoom level is defined by the \l plugin used.
    If a plugin supporting mapping is not set, -1.0 is returned.
*/

qreal QDeclarativeGeoMap::minimumZoomLevel() const
{
    if (mappingManager_ && mappingManagerInitialized_)
        return mappingManager_->cameraCapabilities().minimumZoomLevel();
    else
        return -1.0;
}

/*!
\qmlproperty real QtLocation::Map::maximumZoomLevel

    This property holds the maximum valid zoom level for the map.

    The maximum zoom level is defined by the \l plugin used.
    If a plugin supporting mapping is not set, -1.0 is returned.
*/

qreal QDeclarativeGeoMap::maximumZoomLevel() const
{
    if (mappingManager_ && mappingManagerInitialized_)
        return mappingManager_->cameraCapabilities().maximumZoomLevel();
    else
        return -1.0;
}

/*!
    \internal
*/
void QDeclarativeGeoMap::setBearing(qreal bearing)
{
    if (bearing_ == bearing)
        return;
    bool clockwise = (bearing >= 0);
    qreal fractions = bearing - int(bearing);
    bearing = (int(qAbs(bearing))) % 359;
    if (!clockwise)
        bearing = (-1.0 * bearing) + 360;
    bearing_ = bearing + fractions;
    if (mappingManagerInitialized_)
        map_->mapController()->setBearing(bearing_);
    emit bearingChanged(bearing_);
}

/*!
    \qmlproperty real Map::bearing

    This property holds the current bearing (starting from 0 and increasing
    clockwise to 359,9 degrees) pointing up.

    For example setting bearing to 10 will set bearing 10 to point up, which
    visually looks like rotating the map counter-clockwise.

    You can also assign negative values, which will internally get
    translated into positive bearing (for example -10 equals 350). This is primarily for
    convenience (for example you can decrement bearing without worrying about it).
    Assigning values greater than abs(360) will be mod'd (for example 365 will result
    in 5).

    The default value is 0 corresponding North pointing up.
*/

qreal QDeclarativeGeoMap::bearing() const
{
    if (mappingManagerInitialized_) {
        if (map_->mapController()->bearing() >= 0)
            return map_->mapController()->bearing();
        else
            return map_->mapController()->bearing() + 360;
    } else {
        return bearing_;
    }
}

/*!
    \qmlproperty real Map::tilt

    This property holds the current tilt (starting from 0 and increasing to 85 degrees).

    The tilt gives the map a 2.5D feel. Certain map objects may be rendered
    in 3D if the tilt is different from 0.

    The default value is 0 corresponding to no tilt.
*/
qreal QDeclarativeGeoMap::tilt() const
{
    if (!mappingManagerInitialized_)
        return tilt_;
    return map_->mapController()->tilt();
}

void QDeclarativeGeoMap::setTilt(qreal tilt)
{
    if (tilt_ == tilt || tilt > 85.0 || tilt < 0)
        return;
    tilt_ = tilt;
    if (mappingManagerInitialized_)
        map_->mapController()->setTilt(tilt);
    emit tiltChanged(tilt);
}

/*!
    \qmlproperty real QtLocation::Map::zoomLevel

    This property holds the zoom level for the map.

    Larger values for the zoom level provide more detail. Zoom levels
    are always non-negative. The default value is 8.0.
*/
void QDeclarativeGeoMap::setZoomLevel(qreal zoomLevel)
{
    if (zoomLevel_ == zoomLevel || zoomLevel < 0)
        return;

    if (mappingManagerInitialized_) {
        QGeoCameraCapabilities capabilities = mappingManager_->cameraCapabilities();
            if ((zoomLevel < capabilities.minimumZoomLevel() ||
                    zoomLevel > capabilities.maximumZoomLevel())) {
                return;
            }
    }

    zoomLevel_ = zoomLevel;
    if (mappingManagerInitialized_)
        map_->mapController()->setZoom(zoomLevel_);
    emit zoomLevelChanged(zoomLevel);
}

qreal QDeclarativeGeoMap::zoomLevel() const
{
    if (mappingManagerInitialized_)
        return map_->mapController()->zoom();
    else
        return zoomLevel_;
}

/*!
\qmlproperty coordinate QtLocation::Map::center

    This property holds the coordinate which occupies the center of the
    mapping viewport.

    The default value is an arbitrary valid coordinate.
*/
void QDeclarativeGeoMap::setCenter(const QGeoCoordinate &center)
{
    if (center == center_)
        return;

    center_ = center;

    if (center_.isValid() && mappingManagerInitialized_) {
        map_->mapController()->setCenter(center_);
        update();
    } else {
        emit centerChanged(center_);
    }
}

QGeoCoordinate QDeclarativeGeoMap::center() const
{
    if (mappingManagerInitialized_)
        return map_->mapController()->center();
    else
        return center_;
}

/*!
    \internal
*/
void QDeclarativeGeoMap::mapZoomLevelChanged(qreal zoom)
{
    if (zoom == zoomLevel_)
        return;
    zoomLevel_ = zoom;
    emit zoomLevelChanged(zoomLevel_);
}

/*!
    \internal
*/
void QDeclarativeGeoMap::mapTiltChanged(qreal tilt)
{
    if (tilt == zoomLevel_)
        return;
    tilt_ = tilt;
    emit tiltChanged(tilt_);
}

/*!
    \internal
*/
void QDeclarativeGeoMap::mapBearingChanged(qreal bearing)
{
    if (bearing == bearing_)
        return;
    bearing_ = bearing;
    emit bearingChanged(bearing_);
}

/*!
<<<<<<< HEAD
    \qmlproperty list<MapType> QtLocation5::Map::supportedMapTypes
=======
    \internal
*/
void QDeclarativeGeoMap::mapCenterChanged(AnimatableCoordinate center)
{
    emit centerChanged(center.coordinate());
}

/*!
    \qmlproperty list<MapType> QtLocation::Map::supportedMapTypes
>>>>>>> 654b01af

    This read-only property holds the set of \l{MapType}{map types} supported by this map.

    \sa activeMapType
*/
QQmlListProperty<QDeclarativeGeoMapType> QDeclarativeGeoMap::supportedMapTypes()
{
    return QQmlListProperty<QDeclarativeGeoMapType>(this, supportedMapTypes_);
}

/*!
    \qmlmethod QtLocation::Map::toCoordinate(QPointF screenPosition)

    Returns the coordinate which corresponds to the screen position
    \a screenPosition.

    Returns an invalid coordinate if \a screenPosition is not within
    the current viewport.
*/

QGeoCoordinate QDeclarativeGeoMap::toCoordinate(const QPointF &screenPosition) const
{
    if (map_)
        return map_->screenPositionToCoordinate(screenPosition);
    else
        return QGeoCoordinate();
}

/*!
\qmlmethod QtLocation::Map::toScreenPosition(coordinate coordinate)

    Returns the screen position which corresponds to the coordinate
    \a coordinate.

    Returns an invalid QPointF if \a coordinate is not within the
    current viewport.
*/

QPointF QDeclarativeGeoMap::toScreenPosition(const QGeoCoordinate &coordinate) const
{
    if (map_)
        return map_->coordinateToScreenPosition(coordinate);
    else
        return QPointF(qQNaN(), qQNaN());
}

/*!
    \qmlmethod void QtLocation::Map::pan(int dx, int dy)

    Starts panning the map by \a dx pixels along the x-axis and
    by \a dy pixels along the y-axis.

    Positive values for \a dx move the map right, negative values left.
    Positive values for \a dy move the map down, negative values up.

    During panning the \l center, \l tilt, \l bearing, and \l zoomLevel may change.
*/
void QDeclarativeGeoMap::pan(int dx, int dy)
{
    if (!mappingManagerInitialized_)
        return;
    map_->mapController()->pan(dx, dy);
}


/*!
    \qmlmethod void QtLocation::Map::cameraStopped()

    Optional hint that allows the map to prefetch during this idle period
*/
void QDeclarativeGeoMap::cameraStopped()
{
    if (!mappingManagerInitialized_)
        return;
    map_->cameraStopped();
}

/*!
    \internal
*/
void QDeclarativeGeoMap::touchEvent(QTouchEvent *event)
{
    if (!mappingManagerInitialized_) {
        event->ignore();
        return;
    }
    QLOC_TRACE0;
    event->accept();
    gestureArea_->touchEvent(event);
}

/*!
    \internal
*/
void QDeclarativeGeoMap::wheelEvent(QWheelEvent *event)
{
    QLOC_TRACE0;
    event->accept();
    emit wheelAngleChanged(event->angleDelta());
}

/*!
    \internal
*/
bool QDeclarativeGeoMap::childMouseEventFilter(QQuickItem *item, QEvent *event)
{
    QLOC_TRACE0;
    switch (event->type()) {
    case QEvent::MouseButtonPress:
    case QEvent::MouseButtonRelease:
    case QEvent::MouseMove:
        return gestureArea_->filterMapChildMouseEvent(static_cast<QMouseEvent *>(event));
    case QEvent::TouchBegin:
    case QEvent::TouchUpdate:
    case QEvent::TouchEnd:
        return gestureArea_->filterMapChildTouchEvent(static_cast<QTouchEvent *>(event));
    default:
        return false;
    }
}

/*!
    \qmlmethod QtLocation::Map::addMapItem(MapItem item)

    Adds the given \a item to the Map (for example MapQuickItem, MapCircle). If the object
    already is on the Map, it will not be added again.

    As an example, consider the case where you have a MapCircle representing your current position:

    \snippet declarative/maps.qml QtQuick import
    \snippet declarative/maps.qml QtLocation import
    \codeline
    \snippet declarative/maps.qml Map addMapItem MapCircle at current position

    \note MapItemViews cannot be added with this method.

    \sa mapItems, removeMapItem, clearMapItems
*/

void QDeclarativeGeoMap::addMapItem(QDeclarativeGeoMapItemBase *item)
{
    QLOC_TRACE0;
    if (!item || item->quickMap())
        return;
    updateMutex_.lock();
    item->setParentItem(this);
    if (map_)
        item->setMap(this, map_);
    mapItems_.append(item);
    emit mapItemsChanged();
    updateMutex_.unlock();
}

/*!
    \qmlproperty list<MapItem> QtLocation::Map::mapItems

    Returns the list of all map items in no particular order.
    These items include items that were declared statically as part of
    the type declaration, as well as dynamical items (\l addMapItem,
    \l MapItemView).

    \sa addMapItem, removeMapItem, clearMapItems
*/

QList<QObject *> QDeclarativeGeoMap::mapItems()
{
    QList<QObject *> ret;
    foreach (const QPointer<QDeclarativeGeoMapItemBase> &ptr, mapItems_) {
        if (ptr)
            ret << ptr.data();
    }
    return ret;
}

/*!
    \qmlmethod void QtLocation::Map::removeMapItem(MapItem item)

    Removes the given \a item from the Map (for example MapQuickItem, MapCircle). If
    the MapItem does not exist or was not previously added to the map, the
    method does nothing.

    \sa mapItems, addMapItem, clearMapItems
*/
void QDeclarativeGeoMap::removeMapItem(QDeclarativeGeoMapItemBase *ptr)
{
    QLOC_TRACE0;
    if (!ptr || !map_)
        return;
    QPointer<QDeclarativeGeoMapItemBase> item(ptr);
    if (!mapItems_.contains(item))
        return;
    updateMutex_.lock();
    item.data()->setParentItem(0);
    item.data()->setMap(0, 0);
    // these can be optimized for perf, as we already check the 'contains' above
    mapItems_.removeOne(item);
    emit mapItemsChanged();
    updateMutex_.unlock();
}

/*!
    \qmlmethod void QtLocation::Map::clearMapItems()

    Removes all items from the map.

    \sa mapItems, addMapItem, removeMapItem
*/
void QDeclarativeGeoMap::clearMapItems()
{
    QLOC_TRACE0;
    if (mapItems_.isEmpty())
        return;
    updateMutex_.lock();
    for (int i = 0; i < mapItems_.count(); ++i) {
        if (mapItems_.at(i)) {
            mapItems_.at(i).data()->setParentItem(0);
            mapItems_.at(i).data()->setMap(0, 0);
        }
    }
    mapItems_.clear();
    emit mapItemsChanged();
    updateMutex_.unlock();
}

/*!
    \qmlproperty MapType QtLocation::Map::activeMapType

    \brief Access to the currently active \l{MapType}{map type}.

    This property can be set to change the active \l{MapType}{map type}.
    See the \l{Map::supportedMapTypes}{supportedMapTypes} property for possible values.

    \sa MapType
*/
void QDeclarativeGeoMap::setActiveMapType(QDeclarativeGeoMapType *mapType)
{
    activeMapType_ = mapType;
    map_->setActiveMapType(mapType->mapType());
    emit activeMapTypeChanged();
}

QDeclarativeGeoMapType * QDeclarativeGeoMap::activeMapType() const
{
    return activeMapType_;
}

/*!
    \internal
*/
void QDeclarativeGeoMap::geometryChanged(const QRectF &newGeometry, const QRectF &oldGeometry)
{
    if (!mappingManagerInitialized_)
        return;

    map_->resize(newGeometry.width(), newGeometry.height());
    QQuickItem::geometryChanged(newGeometry, oldGeometry);
}

/*!
<<<<<<< HEAD
    \qmlmethod QtLocation5::Map::fitViewportToGeoShape(QGeoShape shape)

    Fits the current viewport to the boundary of the shape. The camera is positioned
    in the center of the shape, and at the largest integral zoom level possible which
    allows the whole shape to be visible on screen

*/
void QDeclarativeGeoMap::fitViewportToGeoShape(const QVariant &variantShape)
{
    if (!map_ || !mappingManagerInitialized_)
        return;

    QGeoShape shape;

    if (variantShape.userType() == qMetaTypeId<QGeoRectangle>())
        shape = variantShape.value<QGeoRectangle>();
    else if (variantShape.userType() == qMetaTypeId<QGeoCircle>())
        shape = variantShape.value<QGeoCircle>();
    else if (variantShape.userType() == qMetaTypeId<QGeoShape>())
        shape = variantShape.value<QGeoShape>();

    if (!shape.isValid())
        return;

    qreal bboxWidth;
    qreal bboxHeight;
    QGeoCoordinate centerCoordinate;

    switch (shape.type()) {
    case QGeoShape::RectangleType:
    {
        QGeoRectangle rect = shape;
        QPointF topLeftPoint = map_->coordinateToScreenPosition(rect.topLeft(), false);
        QPointF botRightPoint = map_->coordinateToScreenPosition(rect.bottomRight(), false);
        bboxWidth = qAbs(topLeftPoint.x() - botRightPoint.x());
        bboxHeight = qAbs(topLeftPoint.y() - botRightPoint.y());
        centerCoordinate = rect.center();
        break;
    }
    case QGeoShape::CircleType:
    {
        QGeoCircle circle = shape;
        centerCoordinate = circle.center();
        QGeoCoordinate edge = centerCoordinate.atDistanceAndAzimuth(circle.radius(), 90);
        QPointF centerPoint = map_->coordinateToScreenPosition(centerCoordinate, false);
        QPointF edgePoint = map_->coordinateToScreenPosition(edge, false);
        bboxWidth = qAbs(centerPoint.x() - edgePoint.x()) * 2;
        bboxHeight = bboxWidth;
        break;
    }
    case QGeoShape::UnknownType:
        //Fallthrough to default
    default:
        return;
    }

    // position camera to the center of bounding box
    setProperty("center", QVariant::fromValue(centerCoordinate));

    //If the shape is empty we just change centerposition, not zoom
    if (bboxHeight == 0 && bboxWidth == 0)
        return;

    // adjust zoom
    double bboxWidthRatio = bboxWidth / (bboxWidth + bboxHeight);
    double mapWidthRatio = width() / (width() + height());
    double zoomRatio;

    if (bboxWidthRatio > mapWidthRatio)
        zoomRatio = bboxWidth / width();
    else
        zoomRatio = bboxHeight / height();

    qreal newZoom = log10(zoomRatio) / log10(0.5);
    newZoom = floor(qMax(minimumZoomLevel(), (map_->mapController()->zoom() + newZoom)));
    setProperty("zoomLevel", QVariant::fromValue(newZoom));
}

/*!
    \qmlmethod QtLocation5::Map::fitViewportToMapItems()
=======
    \qmlmethod QtLocation::Map::fitViewportToMapItems()
>>>>>>> 654b01af

    Fits the current viewport to the boundary of all map items. The camera is positioned
    in the center of the map items, and at the largest integral zoom level possible which
    allows all map items to be visible on screen

*/
void QDeclarativeGeoMap::fitViewportToMapItems()
{
    if (!mappingManagerInitialized_)
        return;
    fitViewportToMapItemsRefine(true);
}

/*!
    \internal
*/
void QDeclarativeGeoMap::fitViewportToMapItemsRefine(bool refine)
{
    if (mapItems_.size() == 0)
        return;

    qreal minX = 0;
    qreal maxX = 0;
    qreal minY = 0;
    qreal maxY = 0;
    qreal topLeftX = 0;
    qreal topLeftY = 0;
    qreal bottomRightX = 0;
    qreal bottomRightY = 0;

    // find bounds of all map items
    QGeoCoordinate geoCenter;
    QPointF centerPt;
    int itemCount = 0;
    for (int i = 0; i < mapItems_.count(); ++i) {
        if (!mapItems_.at(i))
            continue;
        QDeclarativeGeoMapItemBase *item = mapItems_.at(i).data();

        // skip quick items in the first pass and refine the fit later
        if (refine) {
            QDeclarativeGeoMapQuickItem *quickItem =
                    qobject_cast<QDeclarativeGeoMapQuickItem*>(item);
            if (quickItem)
                    continue;
        }

        // account for the special case - circle
        QDeclarativeCircleMapItem *circleItem =
                qobject_cast<QDeclarativeCircleMapItem *>(item);

        if ((!circleItem || !circleItem->center().isValid()) && !item)
            continue;
        if (circleItem) {
            geoCenter = circleItem->center();
            centerPt = map_->coordinateToScreenPosition(geoCenter, false);
            topLeftX = centerPt.x() - circleItem->width() / 2.0;
            topLeftY = centerPt.y() - circleItem->height() / 2.0;
            bottomRightX = centerPt.x() + circleItem->width() / 2.0;
            bottomRightY = centerPt.y() + circleItem->height() / 2.0;
        } else if (item) {
            topLeftX = item->position().x();
            topLeftY = item->position().y();
            bottomRightX = topLeftX + item->width();
            bottomRightY = topLeftY + item->height();
            ++itemCount;
        }
        if (itemCount == 0) {
            minX = topLeftX;
            maxX = bottomRightX;
            minY = topLeftY;
            maxY = bottomRightY;
        } else {
            minX = qMin(minX, topLeftX);
            maxX = qMax(maxX, bottomRightX);
            minY = qMin(minY, topLeftY);
            maxY = qMax(maxY, bottomRightY);
        }
        ++itemCount;
    }

    if (itemCount == 0)
        return;

    qreal bboxWidth = maxX - minX;
    qreal bboxHeight = maxY - minY;
    qreal bboxCenterX = minX + (bboxWidth / 2.0);
    qreal bboxCenterY = minY + (bboxHeight / 2.0);

    // position camera to the center of bounding box
    QGeoCoordinate coordinate;
    coordinate = map_->screenPositionToCoordinate(QPointF(bboxCenterX, bboxCenterY), false);
    setProperty("center", QVariant::fromValue(coordinate));

    // adjust zoom
    double bboxWidthRatio = bboxWidth / (bboxWidth + bboxHeight);
    double mapWidthRatio = width() / (width() + height());
    double zoomRatio;

    if (bboxWidthRatio > mapWidthRatio)
        zoomRatio = bboxWidth / width();
    else
        zoomRatio = bboxHeight / height();

    qreal newZoom = log10(zoomRatio) / log10(0.5);
    newZoom = floor(qMax(minimumZoomLevel(), (map_->mapController()->zoom() + newZoom)));
    setProperty("zoomLevel", QVariant::fromValue(newZoom));

    // as map quick items retain the same screen size after the camera zooms in/out
    // we refine the viewport again to achieve better results
    if (refine)
        fitViewportToMapItemsRefine(false);
}

#include "moc_qdeclarativegeomap_p.cpp"

QT_END_NAMESPACE<|MERGE_RESOLUTION|>--- conflicted
+++ resolved
@@ -777,19 +777,7 @@
 }
 
 /*!
-<<<<<<< HEAD
-    \qmlproperty list<MapType> QtLocation5::Map::supportedMapTypes
-=======
-    \internal
-*/
-void QDeclarativeGeoMap::mapCenterChanged(AnimatableCoordinate center)
-{
-    emit centerChanged(center.coordinate());
-}
-
-/*!
     \qmlproperty list<MapType> QtLocation::Map::supportedMapTypes
->>>>>>> 654b01af
 
     This read-only property holds the set of \l{MapType}{map types} supported by this map.
 
@@ -1049,8 +1037,7 @@
 }
 
 /*!
-<<<<<<< HEAD
-    \qmlmethod QtLocation5::Map::fitViewportToGeoShape(QGeoShape shape)
+    \qmlmethod QtLocation::Map::fitViewportToGeoShape(QGeoShape shape)
 
     Fits the current viewport to the boundary of the shape. The camera is positioned
     in the center of the shape, and at the largest integral zoom level possible which
@@ -1129,10 +1116,7 @@
 }
 
 /*!
-    \qmlmethod QtLocation5::Map::fitViewportToMapItems()
-=======
     \qmlmethod QtLocation::Map::fitViewportToMapItems()
->>>>>>> 654b01af
 
     Fits the current viewport to the boundary of all map items. The camera is positioned
     in the center of the map items, and at the largest integral zoom level possible which

/****************************************************************************
**
** Copyright (C) 2015 The Qt Company Ltd.
** Contact: http://www.qt.io/licensing/
**
** This file is part of the QtLocation module of the Qt Toolkit.
**
** $QT_BEGIN_LICENSE:LGPL3$
** Commercial License Usage
** Licensees holding valid commercial Qt licenses may use this file in
** accordance with the commercial license agreement provided with the
** Software or, alternatively, in accordance with the terms contained in
** a written agreement between you and The Qt Company. For licensing terms
** and conditions see http://www.qt.io/terms-conditions. For further
** information use the contact form at http://www.qt.io/contact-us.
**
** GNU Lesser General Public License Usage
** Alternatively, this file may be used under the terms of the GNU Lesser
** General Public License version 3 as published by the Free Software
** Foundation and appearing in the file LICENSE.LGPLv3 included in the
** packaging of this file. Please review the following information to
** ensure the GNU Lesser General Public License version 3 requirements
** will be met: https://www.gnu.org/licenses/lgpl.html.
**
** GNU General Public License Usage
** Alternatively, this file may be used under the terms of the GNU
** General Public License version 2.0 or later as published by the Free
** Software Foundation and appearing in the file LICENSE.GPL included in
** the packaging of this file. Please review the following information to
** ensure the GNU General Public License version 2.0 requirements will be
** met: http://www.gnu.org/licenses/gpl-2.0.html.
**
** $QT_END_LICENSE$
**
****************************************************************************/

#include "qdeclarativegeomap_p.h"
#include "qdeclarativegeomapquickitem_p.h"
#include "qdeclarativegeomapcopyrightsnotice_p.h"
#include "qdeclarativegeoserviceprovider_p.h"
#include "qdeclarativegeomaptype_p.h"
#include "qgeomapcontroller_p.h"
#include "qgeomappingmanager_p.h"
#include "qgeocameracapabilities_p.h"
#include "qgeomap_p.h"
#include <QtPositioning/QGeoCircle>
#include <QtPositioning/QGeoRectangle>
#include <QtQuick/QQuickWindow>
#include <QtQuick/QSGSimpleRectNode>
#include <QtQuick/private/qquickwindow_p.h>
#include <QtQml/qqmlinfo.h>
#include <cmath>

QT_BEGIN_NAMESPACE

/*!
    \qmltype Map
    \instantiates QDeclarativeGeoMap
    \inqmlmodule QtLocation
    \ingroup qml-QtLocation5-maps
    \since Qt Location 5.0

    \brief The Map type displays a map.

    The Map type is used to display a map or image of the Earth, with
    the capability to also display interactive objects tied to the map's
    surface.

    There are a variety of different ways to visualize the Earth's surface
    in a 2-dimensional manner, but all of them involve some kind of projection:
    a mathematical relationship between the 3D coordinates (latitude, longitude
    and altitude) and 2D coordinates (X and Y in pixels) on the screen.

    Different sources of map data can use different projections, and from the
    point of view of the Map type, we treat these as one replaceable unit:
    the Map plugin. A Map plugin consists of a data source, as well as all other
    details needed to display its data on-screen.

    The current Map plugin in use is contained in the \l plugin property of
    the Map item. In order to display any image in a Map item, you will need
    to set this property. See the \l Plugin type for a description of how
    to retrieve an appropriate plugin for use.

    The geographic region displayed in the Map item is referred to as its
    viewport, and this is defined by the properties \l center, and
    \l zoomLevel. The \l center property contains a \l {coordinate}
    specifying the center of the viewport, while \l zoomLevel controls the scale of the
    map. See each of these properties for further details about their values.

    When the map is displayed, each possible geographic coordinate that is
    visible will map to some pixel X and Y coordinate on the screen. To perform
    conversions between these two, Map provides the \l toCoordinate and
    \l fromCoordinate functions, which are of general utility.

    \section2 Map Objects

    Map related objects can be declared within the body of a Map object in Qt Quick and will
    automatically appear on the Map. To add objects programmatically, first be
    sure they are created with the Map as their parent (for example in an argument to
    Component::createObject), and then call the \l addMapItem method on the Map.
    A corresponding \l removeMapItem method also exists to do the opposite and
    remove an object from the Map.

    Moving Map objects around, resizing them or changing their shape normally
    does not involve any special interaction with Map itself -- changing these
    details about a map object will automatically update the display.

    \section2 Interaction

    The Map type includes support for pinch and flick gestures to control
    zooming and panning. These are enabled by default, and available at any
    time by using the \l gesture object. The actual GestureArea is constructed
    specially at startup and cannot be replaced or destroyed. Its properties
    can be altered, however, to control its behavior.

    \section2 Performance

    Maps are rendered using OpenGL (ES) and the Qt Scene Graph stack, and as
    a result perform quite well where GL accelerated hardware is available.

    For "online" Map plugins, network bandwidth and latency can be major
    contributors to the user's perception of performance. Extensive caching is
    performed to mitigate this, but such mitigation is not always perfect. For
    "offline" plugins, the time spent retrieving the stored geographic data
    and rendering the basic map features can often play a dominant role. Some
    offline plugins may use hardware acceleration themselves to (partially)
    avert this.

    In general, large and complex Map items such as polygons and polylines with
    large numbers of vertices can have an adverse effect on UI performance.
    Further, more detailed notes on this are in the documentation for each
    map item type.

    \section2 Example Usage

    The following snippet shows a simple Map and the necessary Plugin type
    to use it. The map is centered near Brisbane, Australia, zoomed out to the
    minimum zoom level, with gesture interaction enabled.

    \code
    Plugin {
        id: somePlugin
        // code here to choose the plugin as necessary
    }

    Map {
        id: map

        plugin: somePlugin

        center {
            latitude: -27
            longitude: 153
        }
        zoomLevel: map.minimumZoomLevel

        gesture.enabled: true
    }
    \endcode

    \image api-map.png
*/

/*!
    \qmlsignal QtLocation::Map::copyrightLinkActivated(string link)

    This signal is emitted when the user clicks on a \a link in the copyright notice. The
    application should open the link in a browser or display its contents to the user.
*/

QDeclarativeGeoMap::QDeclarativeGeoMap(QQuickItem *parent)
        : QQuickItem(parent),
        m_plugin(0),
        m_serviceProvider(0),
        m_mappingManager(0),
        m_center(51.5073,-0.1277), //London city center
        m_activeMapType(0),
        m_gestureArea(new QQuickGeoMapGestureArea(this)),
        m_map(0),
        m_error(QGeoServiceProvider::NoError),
        m_zoomLevel(8.0),
        m_componentCompleted(false),
        m_mappingManagerInitialized(false),
<<<<<<< HEAD
        m_pendingFitViewport(false),
        m_copyrightsVisible(true)
=======
        m_color(QColor::fromRgbF(0.9, 0.9, 0.9)),
        m_pendingFitViewport(false)
>>>>>>> eea31518
{
    setAcceptHoverEvents(false);
    setAcceptedMouseButtons(Qt::LeftButton);
    setFlags(QQuickItem::ItemHasContents | QQuickItem::ItemClipsChildrenToShape);
    setFiltersChildMouseEvents(true);

    connect(this, SIGNAL(childrenChanged()), this, SLOT(onMapChildrenChanged()), Qt::QueuedConnection);

    m_activeMapType = new QDeclarativeGeoMapType(QGeoMapType(QGeoMapType::NoMap,
                                                             tr("No Map"),
                                                             tr("No Map"), false, false, 0), this);
}

QDeclarativeGeoMap::~QDeclarativeGeoMap()
{
    if (!m_mapViews.isEmpty())
        qDeleteAll(m_mapViews);
    // remove any map items associations
    for (int i = 0; i < m_mapItems.count(); ++i) {
        if (m_mapItems.at(i))
            m_mapItems.at(i).data()->setMap(0,0);
    }
    m_mapItems.clear();

    delete m_copyrights.data();
    m_copyrights.clear();
}

/*!
    \internal
*/
void QDeclarativeGeoMap::onMapChildrenChanged()
{
    if (!m_componentCompleted || !m_mappingManagerInitialized)
        return;

    int maxChildZ = 0;
    QObjectList kids = children();
    bool foundCopyrights = false;

    for (int i = 0; i < kids.size(); ++i) {
        QDeclarativeGeoMapCopyrightNotice *copyrights = qobject_cast<QDeclarativeGeoMapCopyrightNotice *>(kids.at(i));
        if (copyrights) {
            foundCopyrights = true;
        } else {
            QDeclarativeGeoMapItemBase *mapItem = qobject_cast<QDeclarativeGeoMapItemBase *>(kids.at(i));
            if (mapItem) {
                if (mapItem->z() > maxChildZ)
                    maxChildZ = mapItem->z();
            }
        }
    }

    QDeclarativeGeoMapCopyrightNotice *copyrights = m_copyrights.data();
    // if copyrights object not found within the map's children
    if (!foundCopyrights) {
        // if copyrights object was deleted!
        if (!copyrights) {
            // create a new one and set its parent, re-assign it to the weak pointer, then connect the copyrights-change signal
            m_copyrights = new QDeclarativeGeoMapCopyrightNotice(this);
            copyrights = m_copyrights.data();
            connect(m_map, SIGNAL(copyrightsChanged(QImage)),
                    copyrights, SLOT(copyrightsChanged(QImage)));
            connect(m_map, SIGNAL(copyrightsChanged(QString)),
                    copyrights, SLOT(copyrightsChanged(QString)));
            connect(copyrights, SIGNAL(linkActivated(QString)),
                    this, SIGNAL(copyrightLinkActivated(QString)));

            // set visibility of copyright notice
            copyrights->setCopyrightsVisible(m_copyrightsVisible);

        } else {
            // just re-set its parent.
            copyrights->setParent(this);
        }
    }

    // put the copyrights notice object at the highest z order
    copyrights->setCopyrightsZ(maxChildZ + 1);
}


void QDeclarativeGeoMap::setError(QGeoServiceProvider::Error error, const QString &errorString)
{
    if (m_error == error && m_errorString == errorString)
        return;
    m_error = error;
    m_errorString = errorString;
    emit errorChanged();
}

/*!
    \internal
*/
void QDeclarativeGeoMap::pluginReady()
{
    m_serviceProvider = m_plugin->sharedGeoServiceProvider();
    m_mappingManager = m_serviceProvider->mappingManager();

    if (m_serviceProvider->error() != QGeoServiceProvider::NoError) {
        setError(m_serviceProvider->error(), m_serviceProvider->errorString());
        return;
    }

    if (!m_mappingManager) {
        //TODO Should really be EngineNotSetError (see QML GeoCodeModel)
        setError(QGeoServiceProvider::NotSupportedError, tr("Plugin does not support mapping."));
        return;
    }

    if (!m_mappingManager->isInitialized())
        connect(m_mappingManager, SIGNAL(initialized()), this, SLOT(mappingManagerInitialized()));
    else
        mappingManagerInitialized();

    // make sure this is only called once
    disconnect(this, SLOT(pluginReady()));
}

/*!
    \internal
*/
void QDeclarativeGeoMap::componentComplete()
{
    m_componentCompleted = true;
    populateMap();
    QQuickItem::componentComplete();
}

/*!
    \internal
*/
void QDeclarativeGeoMap::mousePressEvent(QMouseEvent *event)
{
    if (isInteractive())
        m_gestureArea->handleMousePressEvent(event);
    else
        QQuickItem::mousePressEvent(event);
}

/*!
    \internal
*/
void QDeclarativeGeoMap::mouseMoveEvent(QMouseEvent *event)
{
    if (isInteractive())
        m_gestureArea->handleMouseMoveEvent(event);
    else
        QQuickItem::mouseMoveEvent(event);
}

/*!
    \internal
*/
void QDeclarativeGeoMap::mouseReleaseEvent(QMouseEvent *event)
{
    if (isInteractive()) {
        m_gestureArea->handleMouseReleaseEvent(event);
        ungrabMouse();
    } else {
        QQuickItem::mouseReleaseEvent(event);
    }
}

/*!
    \internal
*/
void QDeclarativeGeoMap::mouseUngrabEvent()
{
    if (isInteractive())
        m_gestureArea->handleMouseUngrabEvent();
    else
        QQuickItem::mouseUngrabEvent();
}

void QDeclarativeGeoMap::touchUngrabEvent()
{
    if (isInteractive())
        m_gestureArea->handleTouchUngrabEvent();
    else
        QQuickItem::touchUngrabEvent();
}

/*!
    \qmlproperty MapGestureArea QtLocation::Map::gesture

    Contains the MapGestureArea created with the Map. This covers pan, flick and pinch gestures.
    Use \c{gesture.enabled: true} to enable basic gestures, or see \l{MapGestureArea} for
    further details.
*/

QQuickGeoMapGestureArea *QDeclarativeGeoMap::gesture()
{
    return m_gestureArea;
}

/*!
    \internal
*/
void QDeclarativeGeoMap::populateMap()
{
    QObjectList kids = children();
    for (int i = 0; i < kids.size(); ++i) {
        // dispatch items appropriately
        QDeclarativeGeoMapItemView *mapView = qobject_cast<QDeclarativeGeoMapItemView *>(kids.at(i));
        if (mapView) {
            m_mapViews.append(mapView);
            setupMapView(mapView);
            continue;
        }
        QDeclarativeGeoMapItemBase *mapItem = qobject_cast<QDeclarativeGeoMapItemBase *>(kids.at(i));
        if (mapItem) {
            addMapItem(mapItem);
        }
    }
}

/*!
    \internal
*/
void QDeclarativeGeoMap::setupMapView(QDeclarativeGeoMapItemView *view)
{
    Q_UNUSED(view)
    view->setMap(this);
    view->repopulate();
}

/*!
 * \internal
 */
QSGNode *QDeclarativeGeoMap::updatePaintNode(QSGNode *oldNode, UpdatePaintNodeData *)
{
    if (!m_map) {
        delete oldNode;
        return 0;
    }

    QSGSimpleRectNode *root = static_cast<QSGSimpleRectNode *>(oldNode);
    if (!root)
        root = new QSGSimpleRectNode(boundingRect(), m_color);
    else {
        root->setRect(boundingRect());
        root->setColor(m_color);
    }

    QSGNode *content = root->childCount() ? root->firstChild() : 0;
    content = m_map->updateSceneGraph(content, window());
    if (content && root->childCount() == 0)
        root->appendChildNode(content);

    return root;
}


/*!
    \qmlproperty Plugin QtLocation::Map::plugin

    This property holds the plugin which provides the mapping functionality.

    This is a write-once property. Once the map has a plugin associated with
    it, any attempted modifications of the plugin will be ignored.
*/

void QDeclarativeGeoMap::setPlugin(QDeclarativeGeoServiceProvider *plugin)
{
    if (m_plugin) {
        qmlInfo(this) << QStringLiteral("Plugin is a write-once property, and cannot be set again.");
        return;
    }
    m_plugin = plugin;
    emit pluginChanged(m_plugin);

    if (m_plugin->isAttached()) {
        pluginReady();
    } else {
        connect(m_plugin, SIGNAL(attached()),
                this, SLOT(pluginReady()));
    }
}

/*!
    \internal
    this function will only be ever called once
*/
void QDeclarativeGeoMap::mappingManagerInitialized()
{
    m_mappingManagerInitialized = true;

    m_map = m_mappingManager->createMap(this);
    m_gestureArea->setMap(m_map);

    // once mappingManagerInitilized_ is set zoomLevel() returns the default initialised
    // zoom level of the map controller. Overwrite it here to whatever the user chose.
    m_map->mapController()->setZoom(m_zoomLevel);

    //The zoom level limits are only restricted by the plugins values, if the user has set a more
    //strict zoom level limit before initialization nothing is done here.
    if (m_mappingManager->cameraCapabilities().minimumZoomLevel() > m_gestureArea->minimumZoomLevel())
        setMinimumZoomLevel(m_mappingManager->cameraCapabilities().minimumZoomLevel());

    if (m_gestureArea->maximumZoomLevel() < 0
            || m_mappingManager->cameraCapabilities().maximumZoomLevel() < m_gestureArea->maximumZoomLevel())
        setMaximumZoomLevel(m_mappingManager->cameraCapabilities().maximumZoomLevel());

    m_map->setActiveMapType(QGeoMapType());

    m_copyrights = new QDeclarativeGeoMapCopyrightNotice(this);
    connect(m_map, SIGNAL(copyrightsChanged(QImage)),
            m_copyrights.data(), SLOT(copyrightsChanged(QImage)));
    connect(m_map, SIGNAL(copyrightsChanged(QString)),
            m_copyrights.data(), SLOT(copyrightsChanged(QString)));
    connect(m_copyrights.data(), SIGNAL(linkActivated(QString)),
            this, SIGNAL(copyrightLinkActivated(QString)));

    connect(m_map,
            SIGNAL(updateRequired()),
            this,
            SLOT(update()));
    connect(m_map->mapController(),
            SIGNAL(centerChanged(QGeoCoordinate)),
            this,
            SIGNAL(centerChanged(QGeoCoordinate)));
    connect(m_map->mapController(),
            SIGNAL(zoomChanged(qreal)),
            this,
            SLOT(mapZoomLevelChanged(qreal)));


    // set visibility of copyright notice
    m_copyrights->setCopyrightsVisible(m_copyrightsVisible);

    m_map->mapController()->setCenter(m_center);

    QList<QGeoMapType> types = m_mappingManager->supportedMapTypes();
    for (int i = 0; i < types.size(); ++i) {
        QDeclarativeGeoMapType *type = new QDeclarativeGeoMapType(types[i], this);
        m_supportedMapTypes.append(type);
    }

    if (!m_supportedMapTypes.isEmpty()) {
        QDeclarativeGeoMapType *type = m_supportedMapTypes.at(0);
        m_activeMapType = type;
        m_map->setActiveMapType(type->mapType());
    }

    // Map tiles are built in this call
    m_map->resize(width(), height());
    // This prefetches a buffer around the map
    m_map->prefetchData();
    m_map->update();

    emit minimumZoomLevelChanged();
    emit maximumZoomLevelChanged();
    emit supportedMapTypesChanged();
    emit activeMapTypeChanged();

    // Any map items that were added before the plugin was ready
    // need to have setMap called again
    foreach (const QPointer<QDeclarativeGeoMapItemBase> &item, m_mapItems) {
        if (item)
            item.data()->setMap(this, m_map);
    }
}

/*!
    \internal
*/
QDeclarativeGeoServiceProvider *QDeclarativeGeoMap::plugin() const
{
    return m_plugin;
}

/*!
    \internal
    Sets the gesture areas minimum zoom level. If the camera capabilities
    has been set this method honors the boundaries set by it.
*/
void QDeclarativeGeoMap::setMinimumZoomLevel(qreal minimumZoomLevel)
{
    if (m_gestureArea && minimumZoomLevel >= 0) {
        qreal oldMinimumZoomLevel = this->minimumZoomLevel();
        if (m_mappingManagerInitialized
                && minimumZoomLevel < m_mappingManager->cameraCapabilities().minimumZoomLevel()) {
            minimumZoomLevel = m_mappingManager->cameraCapabilities().minimumZoomLevel();
        }
        m_gestureArea->setMinimumZoomLevel(minimumZoomLevel);
        setZoomLevel(qBound<qreal>(minimumZoomLevel, zoomLevel(), maximumZoomLevel()));
        if (oldMinimumZoomLevel != minimumZoomLevel)
            emit minimumZoomLevelChanged();
    }
}

/*!
    \qmlproperty real QtLocation::Map::minimumZoomLevel

    This property holds the minimum valid zoom level for the map.

    The minimum zoom level is defined by the \l plugin used.
    If a plugin supporting mapping is not set, -1.0 is returned.
*/

qreal QDeclarativeGeoMap::minimumZoomLevel() const
{
    if (m_gestureArea->minimumZoomLevel() != -1)
        return m_gestureArea->minimumZoomLevel();
    else if (m_mappingManager && m_mappingManagerInitialized)
        return m_mappingManager->cameraCapabilities().minimumZoomLevel();
    else
        return -1.0;
}

/*!
    \internal
    Sets the gesture areas maximum zoom level. If the camera capabilities
    has been set this method honors the boundaries set by it.
*/
void QDeclarativeGeoMap::setMaximumZoomLevel(qreal maximumZoomLevel)
{
    if (m_gestureArea && maximumZoomLevel >= 0) {
        qreal oldMaximumZoomLevel = this->maximumZoomLevel();
        if (m_mappingManagerInitialized
                && maximumZoomLevel > m_mappingManager->cameraCapabilities().maximumZoomLevel()) {
            maximumZoomLevel = m_mappingManager->cameraCapabilities().maximumZoomLevel();
        }
        m_gestureArea->setMaximumZoomLevel(maximumZoomLevel);
        setZoomLevel(qBound<qreal>(minimumZoomLevel(), zoomLevel(), maximumZoomLevel));
        if (oldMaximumZoomLevel != maximumZoomLevel)
            emit maximumZoomLevelChanged();
    }
}

/*!
    \qmlproperty real QtLocation::Map::maximumZoomLevel

    This property holds the maximum valid zoom level for the map.

    The maximum zoom level is defined by the \l plugin used.
    If a plugin supporting mapping is not set, -1.0 is returned.
*/

qreal QDeclarativeGeoMap::maximumZoomLevel() const
{
    if (m_gestureArea->maximumZoomLevel() != -1)
        return m_gestureArea->maximumZoomLevel();
    else if (m_mappingManager && m_mappingManagerInitialized)
        return m_mappingManager->cameraCapabilities().maximumZoomLevel();
    else
        return -1.0;
}

/*!
    \qmlproperty real QtLocation::Map::zoomLevel

    This property holds the zoom level for the map.

    Larger values for the zoom level provide more detail. Zoom levels
    are always non-negative. The default value is 8.0.
*/
void QDeclarativeGeoMap::setZoomLevel(qreal zoomLevel)
{
    if (m_zoomLevel == zoomLevel || zoomLevel < 0)
        return;

    if ((zoomLevel < minimumZoomLevel()
         || (maximumZoomLevel() >= 0 && zoomLevel > maximumZoomLevel())))
        return;

    m_zoomLevel = zoomLevel;
    if (m_mappingManagerInitialized)
        m_map->mapController()->setZoom(m_zoomLevel);
    emit zoomLevelChanged(zoomLevel);
}

qreal QDeclarativeGeoMap::zoomLevel() const
{
    if (m_mappingManagerInitialized)
        return m_map->mapController()->zoom();
    else
        return m_zoomLevel;
}

/*!
    \qmlproperty coordinate QtLocation::Map::center

    This property holds the coordinate which occupies the center of the
    mapping viewport. Invalid center coordinates are ignored.

    The default value is an arbitrary valid coordinate.
*/
void QDeclarativeGeoMap::setCenter(const QGeoCoordinate &center)
{
    if (!m_mappingManagerInitialized && center == m_center)
        return;

    if (!center.isValid())
        return;

    m_center = center;

    if (m_center.isValid() && m_mappingManagerInitialized) {
        m_map->mapController()->setCenter(m_center);
        update();
    } else {
        emit centerChanged(m_center);
    }
}

QGeoCoordinate QDeclarativeGeoMap::center() const
{
    if (m_mappingManagerInitialized)
        return m_map->mapController()->center();
    else
        return m_center;
}


/*!
    \qmlproperty geoshape QtLocation::Map::visibleRegion

    This property holds the region which occupies the viewport of
    the map. The camera is positioned in the center of the shape, and
    at the largest integral zoom level possible which allows the
    whole shape to be visible on the screen. This implies that
    reading this property back shortly after having been set the
    returned area is equal or larger than the set area.

    Setting this property implicitly changes the \l center and
    \l zoomLevel of the map. Any previously set value to those
    properties will be overridden.

    This property does not provide any change notifications.

    \since 5.6
*/
void QDeclarativeGeoMap::setVisibleRegion(const QGeoShape &shape)
{
    if (shape == m_region)
        return;

    m_region = shape;
    if (!shape.isValid()) {
        // shape invalidated -> nothing to fit anymore
        m_pendingFitViewport = false;
        return;
    }

    if (!width() || !height()) {
        m_pendingFitViewport = true;
        return;
    }

    fitViewportToGeoShape();
}

QGeoShape QDeclarativeGeoMap::visibleRegion() const
{
    if (!m_map || !width() || !height())
        return m_region;

    QGeoCoordinate tl = m_map->itemPositionToCoordinate(QDoubleVector2D(0, 0));
    QGeoCoordinate br = m_map->itemPositionToCoordinate(QDoubleVector2D(width(), height()));

    return QGeoRectangle(tl, br);
}

<<<<<<< HEAD
/*!
    \qmlproperty bool QtLocation::Map::copyrightsVisible

    This property holds the visibility of the copyrights notice. The notice is usually
    displayed in the bottom left corner. By default, this property is set to \c true.

    \note Many map providers require the notice to be visible as part of the terms and conditions.
    Please consult the relevant provider documentation before turning this notice off.
*/
void QDeclarativeGeoMap::setCopyrightsVisible(bool visible)
{
    if (m_copyrightsVisible == visible)
        return;

    if (!m_copyrights.isNull())
        m_copyrights->setCopyrightsVisible(visible);

    m_copyrightsVisible = visible;
    emit copyrightsVisibleChanged(visible);
}

bool QDeclarativeGeoMap::copyrightsVisible() const
{
    return m_copyrightsVisible;
}


=======

/*!
    \qmlproperty color QtLocation::Map::color

    This property holds the background color of the map element.

    \since 5.6
*/
void QDeclarativeGeoMap::setColor(const QColor &color)
{
    if (color != m_color) {
        m_color = color;
        update();
        emit colorChanged(m_color);
    }
}

QColor QDeclarativeGeoMap::color() const
{
    return m_color;
}

>>>>>>> eea31518
void QDeclarativeGeoMap::fitViewportToGeoShape()
{
    if (!m_map) return;

    double bboxWidth;
    double bboxHeight;
    QGeoCoordinate centerCoordinate;

    switch (m_region.type()) {
    case QGeoShape::RectangleType:
    {
        QGeoRectangle rect = m_region;
        QDoubleVector2D topLeftPoint = m_map->coordinateToItemPosition(rect.topLeft(), false);
        QDoubleVector2D botRightPoint = m_map->coordinateToItemPosition(rect.bottomRight(), false);
        bboxWidth = qAbs(topLeftPoint.x() - botRightPoint.x());
        bboxHeight = qAbs(topLeftPoint.y() - botRightPoint.y());
        centerCoordinate = rect.center();
        break;
    }
    case QGeoShape::CircleType:
    {
        QGeoCircle circle = m_region;
        centerCoordinate = circle.center();
        QGeoCoordinate edge = centerCoordinate.atDistanceAndAzimuth(circle.radius(), 90);
        QDoubleVector2D centerPoint = m_map->coordinateToItemPosition(centerCoordinate, false);
        QDoubleVector2D edgePoint = m_map->coordinateToItemPosition(edge, false);
        bboxWidth = qAbs(centerPoint.x() - edgePoint.x()) * 2;
        bboxHeight = bboxWidth;
        break;
    }
    case QGeoShape::UnknownType:
        //Fallthrough to default
    default:
        return;
    }

    // position camera to the center of bounding box
    setProperty("center", QVariant::fromValue(centerCoordinate));

    //If the shape is empty we just change centerposition, not zoom
    if (bboxHeight == 0 && bboxWidth == 0)
        return;

    // adjust zoom
    double bboxWidthRatio = bboxWidth / (bboxWidth + bboxHeight);
    double mapWidthRatio = width() / (width() + height());
    double zoomRatio;

    if (bboxWidthRatio > mapWidthRatio)
        zoomRatio = bboxWidth / width();
    else
        zoomRatio = bboxHeight / height();

    qreal newZoom = std::log10(zoomRatio) / std::log10(0.5);

    newZoom = std::floor(qMax(minimumZoomLevel(), (m_map->mapController()->zoom() + newZoom)));
    setProperty("zoomLevel", QVariant::fromValue(newZoom));
}

/*!
    \internal
*/
void QDeclarativeGeoMap::mapZoomLevelChanged(qreal zoom)
{
    if (zoom == m_zoomLevel)
        return;
    m_zoomLevel = zoom;
    emit zoomLevelChanged(m_zoomLevel);
}

/*!
    \qmlproperty list<MapType> QtLocation::Map::supportedMapTypes

    This read-only property holds the set of \l{MapType}{map types} supported by this map.

    \sa activeMapType
*/
QQmlListProperty<QDeclarativeGeoMapType> QDeclarativeGeoMap::supportedMapTypes()
{
    return QQmlListProperty<QDeclarativeGeoMapType>(this, m_supportedMapTypes);
}

/*!
    \qmlmethod coordinate QtLocation::Map::toCoordinate(QPointF position, bool clipToViewPort)

    Returns the coordinate which corresponds to the \a position relative to the map item.

    If \a cliptoViewPort is \c true, or not supplied then returns an invalid coordinate if
    \a position is not within the current viewport.
*/
QGeoCoordinate QDeclarativeGeoMap::toCoordinate(const QPointF &position, bool clipToViewPort) const
{
    if (m_map)
        return m_map->itemPositionToCoordinate(QDoubleVector2D(position), clipToViewPort);
    else
        return QGeoCoordinate();
}

/*!
    \qmlmethod point QtLocation::Map::fromCoordinate(coordinate coordinate, bool clipToViewPort)

    Returns the position relative to the map item which corresponds to the \a coordinate.

    If \a cliptoViewPort is \c true, or not supplied then returns an invalid QPointF if
    \a coordinate is not within the current viewport.
*/
QPointF QDeclarativeGeoMap::fromCoordinate(const QGeoCoordinate &coordinate, bool clipToViewPort) const
{
    if (m_map)
        return m_map->coordinateToItemPosition(coordinate, clipToViewPort).toPointF();
    else
        return QPointF(qQNaN(), qQNaN());
}

/*!
    \qmlmethod void QtLocation::Map::pan(int dx, int dy)

    Starts panning the map by \a dx pixels along the x-axis and
    by \a dy pixels along the y-axis.

    Positive values for \a dx move the map right, negative values left.
    Positive values for \a dy move the map down, negative values up.

    During panning the \l center, and \l zoomLevel may change.
*/
void QDeclarativeGeoMap::pan(int dx, int dy)
{
    if (!m_mappingManagerInitialized)
        return;
    m_map->mapController()->pan(dx, dy);
}


/*!
    \qmlmethod void QtLocation::Map::prefetchData()

    Optional hint that allows the map to prefetch during this idle period
*/
void QDeclarativeGeoMap::prefetchData()
{
    if (!m_mappingManagerInitialized)
        return;
    m_map->prefetchData();
}

/*!
    \qmlproperty string QtLocation::Map::errorString

    This read-only property holds the textual presentation of the latest mapping provider error.
    If no error has occurred, an empty string is returned.

    An empty string may also be returned if an error occurred which has no associated
    textual representation.

    \sa QGeoServiceProvider::errorString()
*/

QString QDeclarativeGeoMap::errorString() const
{
    return m_errorString;
}

/*!
    \qmlproperty enumeration QtLocation::Map::error

    This read-only property holds the last occurred mapping service provider error.

    \list
    \li Map.NoError - No error has occurred.
    \li Map.NotSupportedError -The maps plugin property was not set or there is no mapping manager associated with the plugin.
    \li Map.UnknownParameterError -The plugin did not recognize one of the parameters it was given.
    \li Map.MissingRequiredParameterError - The plugin did not find one of the parameters it was expecting.
    \li Map.ConnectionError - The plugin could not connect to its backend service or database.
    \endlist

    \sa QGeoServiceProvider::Error
*/

QGeoServiceProvider::Error QDeclarativeGeoMap::error() const
{
    return m_error;
}

/*!
    \internal
*/
void QDeclarativeGeoMap::touchEvent(QTouchEvent *event)
{
    if (isInteractive()) {
        m_gestureArea->handleTouchEvent(event);
        if ( event->type() == QEvent::TouchEnd ||
             event->type() == QEvent::TouchCancel) {
            ungrabTouchPoints();
        }
    } else {
        //ignore event so sythesized event is generated;
        QQuickItem::touchEvent(event);
    }
}

/*!
    \internal
*/
void QDeclarativeGeoMap::wheelEvent(QWheelEvent *event)
{
    if (isInteractive())
        m_gestureArea->handleWheelEvent(event);
    else
        QQuickItem::wheelEvent(event);

}

bool QDeclarativeGeoMap::isInteractive()
{
    return (m_gestureArea->enabled() && m_gestureArea->acceptedGestures()) || m_gestureArea->isActive();
}

/*!
    \internal
*/
bool QDeclarativeGeoMap::childMouseEventFilter(QQuickItem *item, QEvent *event)
{
    Q_UNUSED(item)
    if (!isVisible() || !isEnabled() || !isInteractive())
        return QQuickItem::childMouseEventFilter(item, event);

    switch (event->type()) {
    case QEvent::MouseButtonPress:
    case QEvent::MouseMove:
    case QEvent::MouseButtonRelease:
        return sendMouseEvent(static_cast<QMouseEvent *>(event));
    case QEvent::UngrabMouse: {
        QQuickWindow *win = window();
        if (!win) break;
        if (!win->mouseGrabberItem() ||
                (win->mouseGrabberItem() &&
                 win->mouseGrabberItem() != this)) {
            // child lost grab, we could even lost
            // some events if grab already belongs for example
            // in item in diffrent window , clear up states
            mouseUngrabEvent();
        }
        break;
    }
    case QEvent::TouchBegin:
    case QEvent::TouchUpdate:
    case QEvent::TouchEnd:
    case QEvent::TouchCancel:
        if (static_cast<QTouchEvent *>(event)->touchPoints().count() >= 2) {
            // 1 touch point = handle with MouseEvent (event is always synthesized)
            // let the synthesized mouse event grab the mouse,
            // note there is no mouse grabber at this point since
            // touch event comes first (see Qt::AA_SynthesizeMouseForUnhandledTouchEvents)
            return sendTouchEvent(static_cast<QTouchEvent *>(event));
        }
    default:
        break;
    }
    return QQuickItem::childMouseEventFilter(item, event);
}

/*!
    \qmlmethod void QtLocation::Map::addMapItem(MapItem item)

    Adds the given \a item to the Map (for example MapQuickItem, MapCircle). If the object
    already is on the Map, it will not be added again.

    As an example, consider the case where you have a MapCircle representing your current position:

    \snippet declarative/maps.qml QtQuick import
    \snippet declarative/maps.qml QtLocation import
    \codeline
    \snippet declarative/maps.qml Map addMapItem MapCircle at current position

    \note MapItemViews cannot be added with this method.

    \sa mapItems, removeMapItem, clearMapItems
*/

void QDeclarativeGeoMap::addMapItem(QDeclarativeGeoMapItemBase *item)
{
    if (!item || item->quickMap())
        return;
    m_updateMutex.lock();
    item->setParentItem(this);
    if (m_map)
        item->setMap(this, m_map);
    m_mapItems.append(item);
    emit mapItemsChanged();
    m_updateMutex.unlock();
}

/*!
    \qmlproperty list<MapItem> QtLocation::Map::mapItems

    Returns the list of all map items in no particular order.
    These items include items that were declared statically as part of
    the type declaration, as well as dynamical items (\l addMapItem,
    \l MapItemView).

    \sa addMapItem, removeMapItem, clearMapItems
*/

QList<QObject *> QDeclarativeGeoMap::mapItems()
{
    QList<QObject *> ret;
    foreach (const QPointer<QDeclarativeGeoMapItemBase> &ptr, m_mapItems) {
        if (ptr)
            ret << ptr.data();
    }
    return ret;
}

/*!
    \qmlmethod void QtLocation::Map::removeMapItem(MapItem item)

    Removes the given \a item from the Map (for example MapQuickItem, MapCircle). If
    the MapItem does not exist or was not previously added to the map, the
    method does nothing.

    \sa mapItems, addMapItem, clearMapItems
*/
void QDeclarativeGeoMap::removeMapItem(QDeclarativeGeoMapItemBase *ptr)
{
    if (!ptr || !m_map)
        return;
    QPointer<QDeclarativeGeoMapItemBase> item(ptr);
    if (!m_mapItems.contains(item))
        return;
    m_updateMutex.lock();
    item.data()->setParentItem(0);
    item.data()->setMap(0, 0);
    // these can be optimized for perf, as we already check the 'contains' above
    m_mapItems.removeOne(item);
    emit mapItemsChanged();
    m_updateMutex.unlock();
}

/*!
    \qmlmethod void QtLocation::Map::clearMapItems()

    Removes all items from the map.

    \sa mapItems, addMapItem, removeMapItem
*/
void QDeclarativeGeoMap::clearMapItems()
{
    if (m_mapItems.isEmpty())
        return;
    m_updateMutex.lock();
    for (int i = 0; i < m_mapItems.count(); ++i) {
        if (m_mapItems.at(i)) {
            m_mapItems.at(i).data()->setParentItem(0);
            m_mapItems.at(i).data()->setMap(0, 0);
        }
    }
    m_mapItems.clear();
    emit mapItemsChanged();
    m_updateMutex.unlock();
}

/*!
    \qmlproperty MapType QtLocation::Map::activeMapType

    \brief Access to the currently active \l{MapType}{map type}.

    This property can be set to change the active \l{MapType}{map type}.
    See the \l{Map::supportedMapTypes}{supportedMapTypes} property for possible values.

    \sa MapType
*/
void QDeclarativeGeoMap::setActiveMapType(QDeclarativeGeoMapType *mapType)
{
    if (m_activeMapType->mapType() != mapType->mapType()) {
        m_activeMapType = mapType;
        if (m_map)
            m_map->setActiveMapType(mapType->mapType());
        emit activeMapTypeChanged();
    }
}

QDeclarativeGeoMapType * QDeclarativeGeoMap::activeMapType() const
{
    return m_activeMapType;
}

/*!
    \internal
*/
void QDeclarativeGeoMap::geometryChanged(const QRectF &newGeometry, const QRectF &oldGeometry)
{
    m_gestureArea->setSize(newGeometry.size());

    if (!m_mappingManagerInitialized)
        return;

    m_map->resize(newGeometry.width(), newGeometry.height());
    QQuickItem::geometryChanged(newGeometry, oldGeometry);

    /*!
        The fitViewportTo*() functions depend on a valid map geometry.
        If they were called prior to the first resize they cause
        the zoomlevel to jump to 0 (showing the world). Therefore the
        calls were queued up until now.

        Multiple fitViewportTo*() calls replace each other.
     */
    if (m_pendingFitViewport && width() && height()) {
        fitViewportToGeoShape();
        m_pendingFitViewport = false;
    }

}

/*!
    \qmlmethod void QtLocation::Map::fitViewportToMapItems()

    Fits the current viewport to the boundary of all map items. The camera is positioned
    in the center of the map items, and at the largest integral zoom level possible which
    allows all map items to be visible on screen

*/
void QDeclarativeGeoMap::fitViewportToMapItems()
{
    if (!m_mappingManagerInitialized)
        return;
    fitViewportToMapItemsRefine(true);
}

/*!
    \internal
*/
void QDeclarativeGeoMap::fitViewportToMapItemsRefine(bool refine)
{
    if (m_mapItems.size() == 0)
        return;

    double minX = 0;
    double maxX = 0;
    double minY = 0;
    double maxY = 0;
    double topLeftX = 0;
    double topLeftY = 0;
    double bottomRightX = 0;
    double bottomRightY = 0;
    bool haveQuickItem = false;

    // find bounds of all map items
    int itemCount = 0;
    for (int i = 0; i < m_mapItems.count(); ++i) {
        if (!m_mapItems.at(i))
            continue;
        QDeclarativeGeoMapItemBase *item = m_mapItems.at(i).data();
        if (!item)
            continue;

        // skip quick items in the first pass and refine the fit later
        if (refine) {
            QDeclarativeGeoMapQuickItem *quickItem =
                    qobject_cast<QDeclarativeGeoMapQuickItem*>(item);
            if (quickItem) {
                haveQuickItem = true;
                continue;
            }
        }
        // Force map items to update immediately. Needed to ensure correct item size and positions
        // when recursively calling this function.
        if (item->isPolishScheduled())
           item->updatePolish();

        topLeftX = item->position().x();
        topLeftY = item->position().y();
        bottomRightX = topLeftX + item->width();
        bottomRightY = topLeftY + item->height();

        if (itemCount == 0) {
            minX = topLeftX;
            maxX = bottomRightX;
            minY = topLeftY;
            maxY = bottomRightY;
        } else {
            minX = qMin(minX, topLeftX);
            maxX = qMax(maxX, bottomRightX);
            minY = qMin(minY, topLeftY);
            maxY = qMax(maxY, bottomRightY);
        }
        ++itemCount;
    }

    if (itemCount == 0) {
        if (haveQuickItem)
            fitViewportToMapItemsRefine(false);
        return;
    }
    double bboxWidth = maxX - minX;
    double bboxHeight = maxY - minY;
    double bboxCenterX = minX + (bboxWidth / 2.0);
    double bboxCenterY = minY + (bboxHeight / 2.0);

    // position camera to the center of bounding box
    QGeoCoordinate coordinate;
    coordinate = m_map->itemPositionToCoordinate(QDoubleVector2D(bboxCenterX, bboxCenterY), false);
    setProperty("center", QVariant::fromValue(coordinate));

    // adjust zoom
    double bboxWidthRatio = bboxWidth / (bboxWidth + bboxHeight);
    double mapWidthRatio = width() / (width() + height());
    double zoomRatio;

    if (bboxWidthRatio > mapWidthRatio)
        zoomRatio = bboxWidth / width();
    else
        zoomRatio = bboxHeight / height();

    qreal newZoom = std::log10(zoomRatio) / std::log10(0.5);
    newZoom = std::floor(qMax(minimumZoomLevel(), (m_map->mapController()->zoom() + newZoom)));
    setProperty("zoomLevel", QVariant::fromValue(newZoom));

    // as map quick items retain the same screen size after the camera zooms in/out
    // we refine the viewport again to achieve better results
    if (refine)
        fitViewportToMapItemsRefine(false);
}

bool QDeclarativeGeoMap::sendMouseEvent(QMouseEvent *event)
{
    QPointF localPos = mapFromScene(event->windowPos());
    QQuickWindow *win = window();
    QQuickItem *grabber = win ? win->mouseGrabberItem() : 0;
    bool stealEvent = m_gestureArea->isActive();

    if ((stealEvent || contains(localPos)) && (!grabber || !grabber->keepMouseGrab())) {
        QScopedPointer<QMouseEvent> mouseEvent(QQuickWindowPrivate::cloneMouseEvent(event, &localPos));
        mouseEvent->setAccepted(false);

        switch (mouseEvent->type()) {
        case QEvent::MouseMove:
            m_gestureArea->handleMouseMoveEvent(mouseEvent.data());
            break;
        case QEvent::MouseButtonPress:
            m_gestureArea->handleMousePressEvent(mouseEvent.data());
            break;
        case QEvent::MouseButtonRelease:
            m_gestureArea->handleMouseReleaseEvent(mouseEvent.data());
            break;
        default:
            break;
        }

        stealEvent = m_gestureArea->isActive();
        grabber = win ? win->mouseGrabberItem() : 0;

        if (grabber && stealEvent && !grabber->keepMouseGrab() && grabber != this)
            grabMouse();

        if (stealEvent) {
            //do not deliver
            event->setAccepted(true);
            return true;
        } else {
            return false;
        }
    }

    if (event->type() == QEvent::MouseButtonRelease) {
        if (win && win->mouseGrabberItem() == this)
            ungrabMouse();
    }

    return false;
}

bool QDeclarativeGeoMap::sendTouchEvent(QTouchEvent *event)
{
    QQuickWindowPrivate *win = window() ? QQuickWindowPrivate::get(window()) : 0;
    const QTouchEvent::TouchPoint &point = event->touchPoints().first();
    QQuickItem *grabber = win ? win->itemForTouchPointId.value(point.id()) : 0;

    bool stealEvent = m_gestureArea->isActive();
    bool containsPoint = contains(mapFromScene(point.scenePos()));

    if ((stealEvent || containsPoint) && (!grabber || !grabber->keepTouchGrab())) {
        QScopedPointer<QTouchEvent> touchEvent(new QTouchEvent(event->type(), event->device(), event->modifiers(), event->touchPointStates(), event->touchPoints()));
        touchEvent->setTimestamp(event->timestamp());
        touchEvent->setAccepted(false);

        m_gestureArea->handleTouchEvent(touchEvent.data());
        stealEvent = m_gestureArea->isActive();
        grabber = win ? win->itemForTouchPointId.value(point.id()) : 0;

        if (grabber && stealEvent && !grabber->keepTouchGrab() && grabber != this) {
            QVector<int> ids;
            foreach (const QTouchEvent::TouchPoint &tp, event->touchPoints()) {
                if (!(tp.state() & Qt::TouchPointReleased)) {
                    ids.append(tp.id());
                }
            }
            grabTouchPoints(ids);
        }

        if (stealEvent) {
            //do not deliver
            event->setAccepted(true);
            return true;
        } else {
            return false;
        }
    }

    if (event->type() == QEvent::TouchEnd) {
        if (win && win->itemForTouchPointId.value(point.id()) == this) {
            ungrabTouchPoints();
        }
    }
    return false;
}

#include "moc_qdeclarativegeomap_p.cpp"

QT_END_NAMESPACE<|MERGE_RESOLUTION|>--- conflicted
+++ resolved
@@ -179,15 +179,11 @@
         m_map(0),
         m_error(QGeoServiceProvider::NoError),
         m_zoomLevel(8.0),
+        m_color(QColor::fromRgbF(0.9, 0.9, 0.9)),
         m_componentCompleted(false),
         m_mappingManagerInitialized(false),
-<<<<<<< HEAD
         m_pendingFitViewport(false),
         m_copyrightsVisible(true)
-=======
-        m_color(QColor::fromRgbF(0.9, 0.9, 0.9)),
-        m_pendingFitViewport(false)
->>>>>>> eea31518
 {
     setAcceptHoverEvents(false);
     setAcceptedMouseButtons(Qt::LeftButton);
@@ -753,7 +749,6 @@
     return QGeoRectangle(tl, br);
 }
 
-<<<<<<< HEAD
 /*!
     \qmlproperty bool QtLocation::Map::copyrightsVisible
 
@@ -781,7 +776,6 @@
 }
 
 
-=======
 
 /*!
     \qmlproperty color QtLocation::Map::color
@@ -804,7 +798,6 @@
     return m_color;
 }
 
->>>>>>> eea31518
 void QDeclarativeGeoMap::fitViewportToGeoShape()
 {
     if (!m_map) return;

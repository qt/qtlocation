--- conflicted
+++ resolved
@@ -165,16 +165,12 @@
         m_map(0),
         m_error(QGeoServiceProvider::NoError),
         m_color(QColor::fromRgbF(0.9, 0.9, 0.9)),
-<<<<<<< HEAD
         m_componentCompleted(false),
         m_pendingFitViewport(false),
         m_copyrightsVisible(true),
         m_maximumViewportLatitude(0.0),
-        m_initialized(false)
-=======
-        m_pendingFitViewport(false),
+        m_initialized(false),
         m_validRegion(false)
->>>>>>> 75dd424e
 {
     setAcceptHoverEvents(false);
     setAcceptedMouseButtons(Qt::LeftButton);
@@ -538,31 +534,7 @@
             m_copyrights.data(), SLOT(copyrightsChanged(QString)));
     connect(m_copyrights.data(), SIGNAL(linkActivated(QString)),
             this, SIGNAL(copyrightLinkActivated(QString)));
-
-<<<<<<< HEAD
     connect(m_map, &QGeoMap::sgNodeChanged, this, &QQuickItem::update);
-=======
-    connect(m_map,
-            SIGNAL(updateRequired()),
-            this,
-            SLOT(update()));
-    connect(m_map->mapController(),
-            SIGNAL(centerChanged(QGeoCoordinate)),
-            this,
-            SLOT(mapCenterChanged(QGeoCoordinate)));
-    connect(m_map->mapController(),
-            SIGNAL(zoomChanged(qreal)),
-            this,
-            SLOT(mapZoomLevelChanged(qreal)));
-
-    m_map->mapController()->setCenter(m_center);
-
-    QList<QGeoMapType> types = m_mappingManager->supportedMapTypes();
-    for (int i = 0; i < types.size(); ++i) {
-        QDeclarativeGeoMapType *type = new QDeclarativeGeoMapType(types[i], this);
-        m_supportedMapTypes.append(type);
-    }
->>>>>>> 75dd424e
 
     // set visibility of copyright notice
     m_copyrights->setCopyrightsVisible(m_copyrightsVisible);
@@ -717,18 +689,11 @@
         m_cameraData.setZoomLevel(zoomLevel);
     }
 
-<<<<<<< HEAD
+    m_validRegion = false;
+
     if (centerHasChanged)
         emit centerChanged(m_cameraData.center());
     emit zoomLevelChanged(m_cameraData.zoomLevel());
-=======
-    m_zoomLevel = zoomLevel;
-    m_validRegion = false;
-
-    if (m_mappingManagerInitialized)
-        m_map->mapController()->setZoom(m_zoomLevel);
-    emit zoomLevelChanged(zoomLevel);
->>>>>>> 75dd424e
 }
 
 qreal QDeclarativeGeoMap::zoomLevel() const
@@ -752,24 +717,16 @@
     if (!center.isValid())
         return;
 
-<<<<<<< HEAD
     if (m_initialized) {
         QGeoCoordinate coord(center);
         coord.setLatitude(qBound(-m_maximumViewportLatitude, center.latitude(), m_maximumViewportLatitude));
         m_cameraData.setCenter(coord);
         m_map->setCameraData(m_cameraData);
-=======
-    m_center = center;
-    m_validRegion = false;
-
-    if (m_center.isValid() && m_mappingManagerInitialized) {
-        m_map->mapController()->setCenter(m_center);
-        update();
->>>>>>> 75dd424e
     } else {
         m_cameraData.setCenter(center);
     }
 
+    m_validRegion = false;
     emit centerChanged(m_cameraData.center());
 }
 
@@ -969,43 +926,18 @@
     if (bboxHeight == 0 && bboxWidth == 0)
         return;
 
-<<<<<<< HEAD
-    newZoom = std::floor(qMax(minimumZoomLevel(), (zoomLevel() + newZoom)));
-    setProperty("zoomLevel", QVariant::fromValue(newZoom));
-}
-
-/*!
-=======
     double zoomRatio = qMax(bboxWidth / (width() - margins),
                             bboxHeight / (height() - margins));
     // fixme: use log2 with c++11
     zoomRatio = std::log(zoomRatio) / std::log(2.0);
-    double newZoom = qMax(minimumZoomLevel(), m_map->mapController()->zoom()
+    double newZoom = qMax(minimumZoomLevel(), zoomLevel()
                           - zoomRatio);
     setZoomLevel(newZoom);
     m_validRegion = true;
 }
 
-/*!
-    \internal
-*/
-void QDeclarativeGeoMap::mapZoomLevelChanged(qreal zoom)
-{
-    if (zoom == m_zoomLevel)
-        return;
-    m_zoomLevel = zoom;
-    m_validRegion = false;
-    emit zoomLevelChanged(m_zoomLevel);
-}
-
-void QDeclarativeGeoMap::mapCenterChanged(const QGeoCoordinate &center)
-{
-    m_validRegion = false;
-    emit centerChanged(center);
-}
-
-/*!
->>>>>>> 75dd424e
+
+/*!
     \qmlproperty list<MapType> QtLocation::Map::supportedMapTypes
 
     This read-only property holds the set of \l{MapType}{map types} supported by this map.

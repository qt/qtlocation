/****************************************************************************
**
** Copyright (C) 2015 The Qt Company Ltd.
** Contact: http://www.qt.io/licensing/
**
** This file is part of the QtLocation module of the Qt Toolkit.
**
** $QT_BEGIN_LICENSE:LGPL3$
** Commercial License Usage
** Licensees holding valid commercial Qt licenses may use this file in
** accordance with the commercial license agreement provided with the
** Software or, alternatively, in accordance with the terms contained in
** a written agreement between you and The Qt Company. For licensing terms
** and conditions see http://www.qt.io/terms-conditions. For further
** information use the contact form at http://www.qt.io/contact-us.
**
** GNU Lesser General Public License Usage
** Alternatively, this file may be used under the terms of the GNU Lesser
** General Public License version 3 as published by the Free Software
** Foundation and appearing in the file LICENSE.LGPLv3 included in the
** packaging of this file. Please review the following information to
** ensure the GNU Lesser General Public License version 3 requirements
** will be met: https://www.gnu.org/licenses/lgpl.html.
**
** GNU General Public License Usage
** Alternatively, this file may be used under the terms of the GNU
** General Public License version 2.0 or later as published by the Free
** Software Foundation and appearing in the file LICENSE.GPL included in
** the packaging of this file. Please review the following information to
** ensure the GNU General Public License version 2.0 requirements will be
** met: http://www.gnu.org/licenses/gpl-2.0.html.
**
** $QT_END_LICENSE$
**
****************************************************************************/

#include "qdeclarativegeomap_p.h"
#include "qdeclarativegeomapquickitem_p.h"
#include "qdeclarativegeomapcopyrightsnotice_p.h"
#include "qdeclarativegeoserviceprovider_p.h"
#include "qdeclarativegeomaptype_p.h"
#include "qgeomappingmanager_p.h"
#include "qgeocameracapabilities_p.h"
#include "qgeomap_p.h"
#include "qdeclarativegeomapparameter_p.h"
#include <QtPositioning/QGeoCircle>
#include <QtPositioning/QGeoRectangle>
#include <QtQuick/QQuickWindow>
#include <QtQuick/QSGRectangleNode>
#include <QtQuick/private/qquickwindow_p.h>
#include <QtQml/qqmlinfo.h>
#include <cmath>

QT_BEGIN_NAMESPACE

/*!
    \qmltype Map
    \instantiates QDeclarativeGeoMap
    \inqmlmodule QtLocation
    \ingroup qml-QtLocation5-maps
    \since Qt Location 5.0

    \brief The Map type displays a map.

    The Map type is used to display a map or image of the Earth, with
    the capability to also display interactive objects tied to the map's
    surface.

    There are a variety of different ways to visualize the Earth's surface
    in a 2-dimensional manner, but all of them involve some kind of projection:
    a mathematical relationship between the 3D coordinates (latitude, longitude
    and altitude) and 2D coordinates (X and Y in pixels) on the screen.

    Different sources of map data can use different projections, and from the
    point of view of the Map type, we treat these as one replaceable unit:
    the Map plugin. A Map plugin consists of a data source, as well as all other
    details needed to display its data on-screen.

    The current Map plugin in use is contained in the \l plugin property of
    the Map item. In order to display any image in a Map item, you will need
    to set this property. See the \l Plugin type for a description of how
    to retrieve an appropriate plugin for use.

    The geographic region displayed in the Map item is referred to as its
    viewport, and this is defined by the properties \l center, and
    \l zoomLevel. The \l center property contains a \l {coordinate}
    specifying the center of the viewport, while \l zoomLevel controls the scale of the
    map. See each of these properties for further details about their values.

    When the map is displayed, each possible geographic coordinate that is
    visible will map to some pixel X and Y coordinate on the screen. To perform
    conversions between these two, Map provides the \l toCoordinate and
    \l fromCoordinate functions, which are of general utility.

    \section2 Map Objects

    Map related objects can be declared within the body of a Map object in Qt Quick and will
    automatically appear on the Map. To add objects programmatically, first be
    sure they are created with the Map as their parent (for example in an argument to
    Component::createObject), and then call the \l addMapItem method on the Map.
    A corresponding \l removeMapItem method also exists to do the opposite and
    remove an object from the Map.

    Moving Map objects around, resizing them or changing their shape normally
    does not involve any special interaction with Map itself -- changing these
    details about a map object will automatically update the display.

    \section2 Interaction

    The Map type includes support for pinch and flick gestures to control
    zooming and panning. These are enabled by default, and available at any
    time by using the \l gesture object. The actual GestureArea is constructed
    specially at startup and cannot be replaced or destroyed. Its properties
    can be altered, however, to control its behavior.

    \section2 Performance

    Maps are rendered using OpenGL (ES) and the Qt Scene Graph stack, and as
    a result perform quite well where GL accelerated hardware is available.

    For "online" Map plugins, network bandwidth and latency can be major
    contributors to the user's perception of performance. Extensive caching is
    performed to mitigate this, but such mitigation is not always perfect. For
    "offline" plugins, the time spent retrieving the stored geographic data
    and rendering the basic map features can often play a dominant role. Some
    offline plugins may use hardware acceleration themselves to (partially)
    avert this.

    In general, large and complex Map items such as polygons and polylines with
    large numbers of vertices can have an adverse effect on UI performance.
    Further, more detailed notes on this are in the documentation for each
    map item type.

    \section2 Example Usage

    The following snippet shows a simple Map and the necessary Plugin type
    to use it. The map is centered over Oslo, Norway, with zoom level 10.

    \quotefromfile minimal_map/main.qml
    \skipto import
    \printuntil }
    \printline }
    \skipto Map
    \printuntil }
    \printline }

    \image minimal_map.png
*/

/*!
    \qmlsignal QtLocation::Map::copyrightLinkActivated(string link)

    This signal is emitted when the user clicks on a \a link in the copyright notice. The
    application should open the link in a browser or display its contents to the user.
*/

static const qreal EARTH_MEAN_RADIUS = 6371007.2;

QDeclarativeGeoMap::QDeclarativeGeoMap(QQuickItem *parent)
        : QQuickItem(parent),
        m_plugin(0),
        m_mappingManager(0),
        m_activeMapType(0),
        m_gestureArea(new QQuickGeoMapGestureArea(this)),
        m_map(0),
        m_error(QGeoServiceProvider::NoError),
        m_color(QColor::fromRgbF(0.9, 0.9, 0.9)),
        m_componentCompleted(false),
        m_pendingFitViewport(false),
        m_copyrightsVisible(true),
        m_maximumViewportLatitude(0.0),
        m_initialized(false),
        m_validRegion(false)
{
    setAcceptHoverEvents(false);
    setAcceptedMouseButtons(Qt::LeftButton);
    setFlags(QQuickItem::ItemHasContents | QQuickItem::ItemClipsChildrenToShape);
    setFiltersChildMouseEvents(true);

    connect(this, SIGNAL(childrenChanged()), this, SLOT(onMapChildrenChanged()), Qt::QueuedConnection);

    m_activeMapType = new QDeclarativeGeoMapType(QGeoMapType(QGeoMapType::NoMap,
                                                             tr("No Map"),
                                                             tr("No Map"), false, false, 0), this);
    m_cameraData.setCenter(QGeoCoordinate(51.5073,-0.1277)); //London city center
    m_cameraData.setZoomLevel(8.0);
}

QDeclarativeGeoMap::~QDeclarativeGeoMap()
{
    if (!m_mapViews.isEmpty())
        qDeleteAll(m_mapViews);
    // remove any map items associations
    for (int i = 0; i < m_mapItems.count(); ++i) {
        if (m_mapItems.at(i))
            m_mapItems.at(i).data()->setMap(0,0);
    }
    m_mapItems.clear();

    delete m_copyrights.data();
    m_copyrights.clear();
}

/*!
    \internal
*/
void QDeclarativeGeoMap::onMapChildrenChanged()
{
    if (!m_componentCompleted || !m_map)
        return;

    int maxChildZ = 0;
    QObjectList kids = children();
    bool foundCopyrights = false;

    for (int i = 0; i < kids.size(); ++i) {
        QDeclarativeGeoMapCopyrightNotice *copyrights = qobject_cast<QDeclarativeGeoMapCopyrightNotice *>(kids.at(i));
        if (copyrights) {
            foundCopyrights = true;
        } else {
            QDeclarativeGeoMapItemBase *mapItem = qobject_cast<QDeclarativeGeoMapItemBase *>(kids.at(i));
            if (mapItem) {
                if (mapItem->z() > maxChildZ)
                    maxChildZ = mapItem->z();
            }
        }
    }

    QDeclarativeGeoMapCopyrightNotice *copyrights = m_copyrights.data();
    // if copyrights object not found within the map's children
    if (!foundCopyrights) {
        // if copyrights object was deleted!
        if (!copyrights) {
            // create a new one and set its parent, re-assign it to the weak pointer, then connect the copyrights-change signal
            m_copyrights = new QDeclarativeGeoMapCopyrightNotice(this);
            copyrights = m_copyrights.data();
            connect(m_map, SIGNAL(copyrightsChanged(QImage)),
                    copyrights, SLOT(copyrightsChanged(QImage)));
            connect(m_map, SIGNAL(copyrightsChanged(QString)),
                    copyrights, SLOT(copyrightsChanged(QString)));
            connect(copyrights, SIGNAL(linkActivated(QString)),
                    this, SIGNAL(copyrightLinkActivated(QString)));

            // set visibility of copyright notice
            copyrights->setCopyrightsVisible(m_copyrightsVisible);

        } else {
            // just re-set its parent.
            copyrights->setParent(this);
        }
    }

    // put the copyrights notice object at the highest z order
    copyrights->setCopyrightsZ(maxChildZ + 1);
}

static QDeclarativeGeoMapType *findMapType(const QList<QDeclarativeGeoMapType *> &types, const QGeoMapType &type)
{
    for (int i = 0; i < types.size(); ++i)
        if (types[i]->mapType() == type)
            return types[i];
    return Q_NULLPTR;
}

void QDeclarativeGeoMap::onSupportedMapTypesChanged()
{
    QList<QDeclarativeGeoMapType *> supportedMapTypes;
    QList<QGeoMapType> types = m_mappingManager->supportedMapTypes();
    for (int i = 0; i < types.size(); ++i) {
        // types that are present and get removed will be deleted at QObject destruction
        QDeclarativeGeoMapType *type = findMapType(m_supportedMapTypes, types[i]);
        if (!type)
            type = new QDeclarativeGeoMapType(types[i], this);
        supportedMapTypes.append(type);
    }
    m_supportedMapTypes.swap(supportedMapTypes);
    if (m_supportedMapTypes.isEmpty()) {
        m_map->setActiveMapType(QGeoMapType()); // no supported map types: setting an invalid one
    } else {
        bool hasMapType = false;
        foreach (QDeclarativeGeoMapType *declarativeType, m_supportedMapTypes) {
            if (declarativeType->mapType() == m_map->activeMapType())
                hasMapType = true;
        }
        if (!hasMapType) {
            QDeclarativeGeoMapType *type = m_supportedMapTypes.at(0);
            m_activeMapType = type;
            m_map->setActiveMapType(type->mapType());
        }
    }

    emit supportedMapTypesChanged();
}

void QDeclarativeGeoMap::setError(QGeoServiceProvider::Error error, const QString &errorString)
{
    if (m_error == error && m_errorString == errorString)
        return;
    m_error = error;
    m_errorString = errorString;
    emit errorChanged();
}

void QDeclarativeGeoMap::initialize()
{
    // try to keep center change signal in the end
    bool centerHasChanged = false;

    setMinimumZoomLevel(m_map->minimumZoomAtViewportSize(width(), height()));

    // set latitude bundary check
    m_maximumViewportLatitude = m_map->maximumCenterLatitudeAtZoom(m_cameraData.zoomLevel());
    QGeoCoordinate center = m_cameraData.center();
    center.setLatitude(qBound(-m_maximumViewportLatitude, center.latitude(), m_maximumViewportLatitude));

    if (center != m_cameraData.center()) {
        centerHasChanged = true;
        m_cameraData.setCenter(center);
    }

    m_map->setCameraData(m_cameraData);

    m_initialized = true;

    if (centerHasChanged)
        emit centerChanged(m_cameraData.center());
}

/*!
    \internal
*/
void QDeclarativeGeoMap::pluginReady()
{
    QGeoServiceProvider *provider = m_plugin->sharedGeoServiceProvider();
    m_mappingManager = provider->mappingManager();

    if (provider->error() != QGeoServiceProvider::NoError) {
        setError(provider->error(), provider->errorString());
        return;
    }

    if (!m_mappingManager) {
        //TODO Should really be EngineNotSetError (see QML GeoCodeModel)
        setError(QGeoServiceProvider::NotSupportedError, tr("Plugin does not support mapping."));
        return;
    }

    if (!m_mappingManager->isInitialized())
        connect(m_mappingManager, SIGNAL(initialized()), this, SLOT(mappingManagerInitialized()));
    else
        mappingManagerInitialized();

    // make sure this is only called once
    disconnect(this, SLOT(pluginReady()));
}

/*!
    \internal
*/
void QDeclarativeGeoMap::componentComplete()
{
    m_componentCompleted = true;
    populateParameters();
    populateMap();
    QQuickItem::componentComplete();
}

/*!
    \internal
*/
void QDeclarativeGeoMap::mousePressEvent(QMouseEvent *event)
{
    if (isInteractive())
        m_gestureArea->handleMousePressEvent(event);
    else
        QQuickItem::mousePressEvent(event);
}

/*!
    \internal
*/
void QDeclarativeGeoMap::mouseMoveEvent(QMouseEvent *event)
{
    if (isInteractive())
        m_gestureArea->handleMouseMoveEvent(event);
    else
        QQuickItem::mouseMoveEvent(event);
}

/*!
    \internal
*/
void QDeclarativeGeoMap::mouseReleaseEvent(QMouseEvent *event)
{
    if (isInteractive()) {
        m_gestureArea->handleMouseReleaseEvent(event);
    } else {
        QQuickItem::mouseReleaseEvent(event);
    }
}

/*!
    \internal
*/
void QDeclarativeGeoMap::mouseUngrabEvent()
{
    if (isInteractive())
        m_gestureArea->handleMouseUngrabEvent();
    else
        QQuickItem::mouseUngrabEvent();
}

void QDeclarativeGeoMap::touchUngrabEvent()
{
    if (isInteractive())
        m_gestureArea->handleTouchUngrabEvent();
    else
        QQuickItem::touchUngrabEvent();
}

/*!
    \qmlproperty MapGestureArea QtLocation::Map::gesture

    Contains the MapGestureArea created with the Map. This covers pan, flick and pinch gestures.
    Use \c{gesture.enabled: true} to enable basic gestures, or see \l{MapGestureArea} for
    further details.
*/

QQuickGeoMapGestureArea *QDeclarativeGeoMap::gesture()
{
    return m_gestureArea;
}

/*!
    \internal
*/
void QDeclarativeGeoMap::populateMap()
{
    QObjectList kids = children();
    QList<QQuickItem *> quickKids = childItems();
    for (int i=0; i < quickKids.count(); ++i)
        kids.append(quickKids.at(i));

    for (int i = 0; i < kids.size(); ++i) {
        // dispatch items appropriately
        QDeclarativeGeoMapItemView *mapView = qobject_cast<QDeclarativeGeoMapItemView *>(kids.at(i));
        if (mapView) {
            m_mapViews.append(mapView);
            setupMapView(mapView);
            continue;
        }
        QDeclarativeGeoMapItemBase *mapItem = qobject_cast<QDeclarativeGeoMapItemBase *>(kids.at(i));
        if (mapItem) {
            addMapItem(mapItem);
        }
    }
}

void QDeclarativeGeoMap::populateParameters()
{
    QObjectList kids = children();
    QList<QQuickItem *> quickKids = childItems();
    for (int i = 0; i < quickKids.count(); ++i)
        kids.append(quickKids.at(i));
    for (int i = 0; i < kids.size(); ++i) {
        QDeclarativeGeoMapParameter *mapParameter = qobject_cast<QDeclarativeGeoMapParameter *>(kids.at(i));
        if (mapParameter)
            addMapParameter(mapParameter);
    }
}

/*!
    \internal
*/
void QDeclarativeGeoMap::setupMapView(QDeclarativeGeoMapItemView *view)
{
    Q_UNUSED(view)
    view->setMap(this);
    view->repopulate();
}

/*!
 * \internal
 */
QSGNode *QDeclarativeGeoMap::updatePaintNode(QSGNode *oldNode, UpdatePaintNodeData *)
{
    if (!m_map) {
        delete oldNode;
        return 0;
    }

    QSGRectangleNode *root = static_cast<QSGRectangleNode *>(oldNode);
    if (!root)
        root = window()->createRectangleNode();

    root->setRect(boundingRect());
    root->setColor(m_color);

    QSGNode *content = root->childCount() ? root->firstChild() : 0;
    content = m_map->updateSceneGraph(content, window());
    if (content && root->childCount() == 0)
        root->appendChildNode(content);

    return root;
}

/*!
    \qmlproperty Plugin QtLocation::Map::plugin

    This property holds the plugin which provides the mapping functionality.

    This is a write-once property. Once the map has a plugin associated with
    it, any attempted modifications of the plugin will be ignored.
*/

void QDeclarativeGeoMap::setPlugin(QDeclarativeGeoServiceProvider *plugin)
{
    if (m_plugin) {
        qmlInfo(this) << QStringLiteral("Plugin is a write-once property, and cannot be set again.");
        return;
    }
    m_plugin = plugin;
    emit pluginChanged(m_plugin);

    if (m_plugin->isAttached()) {
        pluginReady();
    } else {
        connect(m_plugin, SIGNAL(attached()),
                this, SLOT(pluginReady()));
    }
}

/*!
    \internal
    this function will only be ever called once
*/
void QDeclarativeGeoMap::mappingManagerInitialized()
{
    m_map = m_mappingManager->createMap(this);

    if (!m_map)
        return;

    m_gestureArea->setMap(m_map);

    QList<QGeoMapType> types = m_mappingManager->supportedMapTypes();
    for (int i = 0; i < types.size(); ++i) {
        QDeclarativeGeoMapType *type = new QDeclarativeGeoMapType(types[i], this);
        m_supportedMapTypes.append(type);
    }

    if (!m_supportedMapTypes.isEmpty()) {
        QDeclarativeGeoMapType *type = m_supportedMapTypes.at(0);
        m_activeMapType = type;
        m_map->setActiveMapType(type->mapType());
    } else {
        m_map->setActiveMapType(m_activeMapType->mapType());
    }

    //The zoom level limits are only restricted by the plugins values, if the user has set a more
    //strict zoom level limit before initialization nothing is done here.
    //minimum zoom level might be changed to limit gray bundaries

    if (m_gestureArea->maximumZoomLevel() < 0
            || m_mappingManager->cameraCapabilities().maximumZoomLevel() < m_gestureArea->maximumZoomLevel())
        setMaximumZoomLevel(m_mappingManager->cameraCapabilities().maximumZoomLevel());

    if (m_mappingManager->cameraCapabilities().minimumZoomLevel() > m_gestureArea->minimumZoomLevel())
        setMinimumZoomLevel(m_mappingManager->cameraCapabilities().minimumZoomLevel());


    // Map tiles are built in this call. m_map->minimumZoom() becomes operational
    // after this has been called at least once, after creation.

    if (!m_initialized && width() > 0 && height() > 0) {
        m_map->setViewportSize(QSize(width(), height()));
        initialize();
    }

    m_copyrights = new QDeclarativeGeoMapCopyrightNotice(this);
    connect(m_map, SIGNAL(copyrightsChanged(QImage)),
            m_copyrights.data(), SLOT(copyrightsChanged(QImage)));
    connect(m_map, SIGNAL(copyrightsChanged(QString)),
            m_copyrights.data(), SLOT(copyrightsChanged(QString)));
    connect(m_copyrights.data(), SIGNAL(linkActivated(QString)),
            this, SIGNAL(copyrightLinkActivated(QString)));
    connect(m_map, &QGeoMap::sgNodeChanged, this, &QQuickItem::update);

    // set visibility of copyright notice
    m_copyrights->setCopyrightsVisible(m_copyrightsVisible);

    // This prefetches a buffer around the map
    m_map->prefetchData();

    connect(m_mappingManager, SIGNAL(supportedMapTypesChanged()), this, SLOT(onSupportedMapTypesChanged()));
    emit minimumZoomLevelChanged();
    emit maximumZoomLevelChanged();
    emit supportedMapTypesChanged();
    emit activeMapTypeChanged();

    // Any map items that were added before the plugin was ready
    // need to have setMap called again
    foreach (const QPointer<QDeclarativeGeoMapItemBase> &item, m_mapItems) {
        if (item)
            item.data()->setMap(this, m_map);
    }

    // All map parameters that were added before the plugin was ready
    // need to be added to m_map
    for (QDeclarativeGeoMapParameter *p : m_mapParameters)
        m_map->addParameter(p);
}

/*!
    \internal
*/
QDeclarativeGeoServiceProvider *QDeclarativeGeoMap::plugin() const
{
    return m_plugin;
}

/*!
    \internal
    Sets the gesture areas minimum zoom level. If the camera capabilities
    has been set this method honors the boundaries set by it.
    The minimum zoom level will also have a lower bound dependent on the size
    of the canvas, effectively preventing to display out of bounds areas.
*/
void QDeclarativeGeoMap::setMinimumZoomLevel(qreal minimumZoomLevel)
{

    if (minimumZoomLevel >= 0) {
        qreal oldMinimumZoomLevel = this->minimumZoomLevel();

        if (m_map) {
            minimumZoomLevel = qBound(qreal(m_map->cameraCapabilities().minimumZoomLevel()), minimumZoomLevel, maximumZoomLevel());
            double minimumViewportZoomLevel = m_map->minimumZoomAtViewportSize(width(),height());
            if (minimumZoomLevel < minimumViewportZoomLevel)
                minimumZoomLevel = minimumViewportZoomLevel;
        }

        m_gestureArea->setMinimumZoomLevel(minimumZoomLevel);

        if (zoomLevel() < minimumZoomLevel)
            setZoomLevel(minimumZoomLevel);

        if (oldMinimumZoomLevel != minimumZoomLevel)
            emit minimumZoomLevelChanged();
    }
}

/*!
    \qmlproperty real QtLocation::Map::minimumZoomLevel

    This property holds the minimum valid zoom level for the map.

    The minimum zoom level defined by the \l plugin used is a lower bound for
    this property. However, the returned value is also canvas-size-dependent, and
    can be higher than the user-specified value, or than the minimum zoom level
    defined by the plugin used, to prevent the map from being smaller than the
    viewport in either dimension.

    If a plugin supporting mapping is not set, -1.0 is returned.
*/

qreal QDeclarativeGeoMap::minimumZoomLevel() const
{
    if (m_gestureArea->minimumZoomLevel() != -1)
        return m_gestureArea->minimumZoomLevel();
    else if (m_map)
        return m_map->cameraCapabilities().minimumZoomLevel();
    else
        return -1.0;
}

/*!
    \internal
    Sets the gesture areas maximum zoom level. If the camera capabilities
    has been set this method honors the boundaries set by it.
*/
void QDeclarativeGeoMap::setMaximumZoomLevel(qreal maximumZoomLevel)
{
    if (maximumZoomLevel >= 0) {
        qreal oldMaximumZoomLevel = this->maximumZoomLevel();

        if (m_map)
            maximumZoomLevel = qBound(minimumZoomLevel(), maximumZoomLevel, qreal(m_map->cameraCapabilities().maximumZoomLevel()));

        m_gestureArea->setMaximumZoomLevel(maximumZoomLevel);

        if (zoomLevel() > maximumZoomLevel)
            setZoomLevel(maximumZoomLevel);

        if (oldMaximumZoomLevel != maximumZoomLevel)
            emit maximumZoomLevelChanged();
    }
}

/*!
    \qmlproperty real QtLocation::Map::maximumZoomLevel

    This property holds the maximum valid zoom level for the map.

    The maximum zoom level is defined by the \l plugin used.
    If a plugin supporting mapping is not set, -1.0 is returned.
*/

qreal QDeclarativeGeoMap::maximumZoomLevel() const
{
    if (m_gestureArea->maximumZoomLevel() != -1)
        return m_gestureArea->maximumZoomLevel();
    else if (m_map)
        return m_map->cameraCapabilities().maximumZoomLevel();
    else
        return -1.0;
}

/*!
    \qmlproperty real QtLocation::Map::zoomLevel

    This property holds the zoom level for the map.

    Larger values for the zoom level provide more detail. Zoom levels
    are always non-negative. The default value is 8.0.
*/
void QDeclarativeGeoMap::setZoomLevel(qreal zoomLevel)
{
    if (m_cameraData.zoomLevel() == zoomLevel || zoomLevel < 0)
        return;

    //small optiomatization to avoid double setCameraData
    bool centerHasChanged = false;

    if (m_initialized) {
        m_cameraData.setZoomLevel(qBound(minimumZoomLevel(), zoomLevel, maximumZoomLevel()));
        m_maximumViewportLatitude = m_map->maximumCenterLatitudeAtZoom(m_cameraData.zoomLevel());
        QGeoCoordinate coord = m_cameraData.center();
        coord.setLatitude(qBound(-m_maximumViewportLatitude, coord.latitude(), m_maximumViewportLatitude));
        if (coord != m_cameraData.center()) {
            centerHasChanged = true;
            m_cameraData.setCenter(coord);
        }
        m_map->setCameraData(m_cameraData);
    } else {
        m_cameraData.setZoomLevel(zoomLevel);
    }

    m_validRegion = false;

    if (centerHasChanged)
        emit centerChanged(m_cameraData.center());
    emit zoomLevelChanged(m_cameraData.zoomLevel());
}

qreal QDeclarativeGeoMap::zoomLevel() const
{
    return m_cameraData.zoomLevel();
}

/*!
    \qmlproperty coordinate QtLocation::Map::center

    This property holds the coordinate which occupies the center of the
    mapping viewport. Invalid center coordinates are ignored.

    The default value is an arbitrary valid coordinate.
*/
void QDeclarativeGeoMap::setCenter(const QGeoCoordinate &center)
{
    if (center == m_cameraData.center())
        return;

    if (!center.isValid())
        return;

    if (m_initialized) {
        QGeoCoordinate coord(center);
        coord.setLatitude(qBound(-m_maximumViewportLatitude, center.latitude(), m_maximumViewportLatitude));
        m_cameraData.setCenter(coord);
        m_map->setCameraData(m_cameraData);
    } else {
        m_cameraData.setCenter(center);
    }

    m_validRegion = false;
    emit centerChanged(m_cameraData.center());
}

QGeoCoordinate QDeclarativeGeoMap::center() const
{
    return m_cameraData.center();
}


/*!
    \qmlproperty geoshape QtLocation::Map::visibleRegion

    This property holds the region which occupies the viewport of
    the map. The camera is positioned in the center of the shape, and
    at the largest integral zoom level possible which allows the
    whole shape to be visible on the screen. This implies that
    reading this property back shortly after having been set the
    returned area is equal or larger than the set area.

    Setting this property implicitly changes the \l center and
    \l zoomLevel of the map. Any previously set value to those
    properties will be overridden.

    This property does not provide any change notifications.

    \since 5.6
*/
void QDeclarativeGeoMap::setVisibleRegion(const QGeoShape &shape)
{
    if (shape == m_region && m_validRegion)
        return;

    m_region = shape;
    if (!shape.isValid()) {
        // shape invalidated -> nothing to fit anymore
        m_pendingFitViewport = false;
        return;
    }

    if (!m_map || !width() || !height()) {
        m_pendingFitViewport = true;
        return;
    }

    fitViewportToGeoShape();
}

QGeoShape QDeclarativeGeoMap::visibleRegion() const
{
    if (!m_map || !width() || !height())
        return m_region;

    QGeoCoordinate tl = m_map->itemPositionToCoordinate(QDoubleVector2D(0, 0));
    QGeoCoordinate br = m_map->itemPositionToCoordinate(QDoubleVector2D(width(), height()));

    return QGeoRectangle(tl, br);
}

/*!
    \qmlproperty bool QtLocation::Map::copyrightsVisible

    This property holds the visibility of the copyrights notice. The notice is usually
    displayed in the bottom left corner. By default, this property is set to \c true.

    \note Many map providers require the notice to be visible as part of the terms and conditions.
    Please consult the relevant provider documentation before turning this notice off.

    \since 5.7
*/
void QDeclarativeGeoMap::setCopyrightsVisible(bool visible)
{
    if (m_copyrightsVisible == visible)
        return;

    if (!m_copyrights.isNull())
        m_copyrights->setCopyrightsVisible(visible);

    m_copyrightsVisible = visible;
    emit copyrightsVisibleChanged(visible);
}

bool QDeclarativeGeoMap::copyrightsVisible() const
{
    return m_copyrightsVisible;
}



/*!
    \qmlproperty color QtLocation::Map::color

    This property holds the background color of the map element.

    \since 5.6
*/
void QDeclarativeGeoMap::setColor(const QColor &color)
{
    if (color != m_color) {
        m_color = color;
        update();
        emit colorChanged(m_color);
    }
}

QColor QDeclarativeGeoMap::color() const
{
    return m_color;
}

void QDeclarativeGeoMap::fitViewportToGeoShape()
{
    int margins  = 10;
    if (!m_map || width() <= margins || height() <= margins)
        return;

    QGeoCoordinate topLeft;
    QGeoCoordinate bottomRight;

    switch (m_region.type()) {
    case QGeoShape::RectangleType:
    {
        QGeoRectangle rect = m_region;
        topLeft = rect.topLeft();
        bottomRight = rect.bottomRight();
        if (bottomRight.longitude() < topLeft.longitude())
            bottomRight.setLongitude(bottomRight.longitude() + 360.0);

        break;
    }
    case QGeoShape::CircleType:
    {
        const double pi = M_PI;
        QGeoCircle circle = m_region;
        QGeoCoordinate centerCoordinate = circle.center();

        // calculate geo bounding box of the circle
        // circle tangential points with meridians and the north pole create
        // spherical triangle, we use spherical law of sines
        // sin(lon_delta_in_rad)/sin(r_in_rad) =
        // sin(alpha_in_rad)/sin(pi/2 - lat_in_rad), where:
        // * lon_delta_in_rad - delta of longitudes of circle center
        //   and tangential points
        // * r_in_rad - angular radius of the circle
        // * lat_in_rad - latitude of circle center
        // * alpha_in_rad - angle between meridian and radius to the circle =>
        //   this is tangential point => sin(alpha) = 1
        // * lat_delta_in_rad - delta of latitudes of circle center and
        //   latitude of points where great circle (going through circle
        //   center) crosses circle and the pole

        double r_in_rad = circle.radius() / EARTH_MEAN_RADIUS; // angular r
        double lat_delta_in_deg = r_in_rad * 180 / pi;
        double lon_delta_in_deg = std::asin(std::sin(r_in_rad) /
               std::cos(centerCoordinate.latitude() * pi / 180)) * 180 / pi;

        topLeft.setLatitude(centerCoordinate.latitude() + lat_delta_in_deg);
        topLeft.setLongitude(centerCoordinate.longitude() - lon_delta_in_deg);
        bottomRight.setLatitude(centerCoordinate.latitude()
                                - lat_delta_in_deg);
        bottomRight.setLongitude(centerCoordinate.longitude()
                                 + lon_delta_in_deg);

        // adjust if circle reaches poles => cross all meridians and
        // fit into Mercator projection bounds
        if (topLeft.latitude() > 90 || bottomRight.latitude() < -90) {
            topLeft.setLatitude(qMin(topLeft.latitude(), 85.05113));
            topLeft.setLongitude(-180.0);
            bottomRight.setLatitude(qMax(bottomRight.latitude(),
                                                 -85.05113));
            bottomRight.setLongitude(180.0);
        }
        break;
    }
    case QGeoShape::UnknownType:
        //Fallthrough to default
    default:
        return;
    }

    // adjust zoom, use reference world to keep things simple
    // otherwise we would need to do the error prone longitudes
    // wrapping
    QDoubleVector2D topLeftPoint =
            m_map->referenceCoordinateToItemPosition(topLeft);
    QDoubleVector2D bottomRightPoint =
            m_map->referenceCoordinateToItemPosition(bottomRight);

    double bboxWidth = bottomRightPoint.x() - topLeftPoint.x();
    double bboxHeight = bottomRightPoint.y() - topLeftPoint.y();

    // find center of the bounding box
    QGeoCoordinate centerCoordinate =
            m_map->referenceItemPositionToCoordinate(
                (topLeftPoint + bottomRightPoint)/2);

    // position camera to the center of bounding box
    setCenter(centerCoordinate);

    // if the shape is empty we just change center position, not zoom
    if (bboxHeight == 0 && bboxWidth == 0)
        return;

    double zoomRatio = qMax(bboxWidth / (width() - margins),
                            bboxHeight / (height() - margins));
    // fixme: use log2 with c++11
    zoomRatio = std::log(zoomRatio) / std::log(2.0);
    double newZoom = qMax<double>(minimumZoomLevel(), zoomLevel() - zoomRatio);
    setZoomLevel(newZoom);
    m_validRegion = true;
}


/*!
    \qmlproperty list<MapType> QtLocation::Map::supportedMapTypes

    This read-only property holds the set of \l{MapType}{map types} supported by this map.

    \sa activeMapType
*/
QQmlListProperty<QDeclarativeGeoMapType> QDeclarativeGeoMap::supportedMapTypes()
{
    return QQmlListProperty<QDeclarativeGeoMapType>(this, m_supportedMapTypes);
}

/*!
    \qmlmethod coordinate QtLocation::Map::toCoordinate(QPointF position, bool clipToViewPort)

    Returns the coordinate which corresponds to the \a position relative to the map item.

    If \a cliptoViewPort is \c true, or not supplied then returns an invalid coordinate if
    \a position is not within the current viewport.
*/
QGeoCoordinate QDeclarativeGeoMap::toCoordinate(const QPointF &position, bool clipToViewPort) const
{
    if (m_map)
        return m_map->itemPositionToCoordinate(QDoubleVector2D(position), clipToViewPort);
    else
        return QGeoCoordinate();
}

/*!
    \qmlmethod point QtLocation::Map::fromCoordinate(coordinate coordinate, bool clipToViewPort)

    Returns the position relative to the map item which corresponds to the \a coordinate.

    If \a cliptoViewPort is \c true, or not supplied then returns an invalid QPointF if
    \a coordinate is not within the current viewport.
*/
QPointF QDeclarativeGeoMap::fromCoordinate(const QGeoCoordinate &coordinate, bool clipToViewPort) const
{
    if (m_map)
        return m_map->coordinateToItemPosition(coordinate, clipToViewPort).toPointF();
    else
        return QPointF(qQNaN(), qQNaN());
}

/*!
    \qmlmethod void QtLocation::Map::pan(int dx, int dy)

    Starts panning the map by \a dx pixels along the x-axis and
    by \a dy pixels along the y-axis.

    Positive values for \a dx move the map right, negative values left.
    Positive values for \a dy move the map down, negative values up.

    During panning the \l center, and \l zoomLevel may change.
*/
void QDeclarativeGeoMap::pan(int dx, int dy)
{
    if (!m_map)
        return;
    if (dx == 0 && dy == 0)
        return;
    QGeoCoordinate coord = m_map->itemPositionToCoordinate(
                                QDoubleVector2D(m_map->viewportWidth() / 2 + dx,
                                        m_map->viewportHeight() / 2 + dy));
    setCenter(coord);
}


/*!
    \qmlmethod void QtLocation::Map::prefetchData()

    Optional hint that allows the map to prefetch during this idle period
*/
void QDeclarativeGeoMap::prefetchData()
{
    if (!m_map)
        return;
    m_map->prefetchData();
}

/*!
    \qmlmethod void QtLocation::Map::clearData()

    Clears map data collected by the currently selected plugin.
    \note This method will delete cached files.
    \sa plugin
*/
void QDeclarativeGeoMap::clearData()
{
    m_map->clearData();
}

/*!
    \qmlproperty string QtLocation::Map::errorString

    This read-only property holds the textual presentation of the latest mapping provider error.
    If no error has occurred, an empty string is returned.

    An empty string may also be returned if an error occurred which has no associated
    textual representation.

    \sa QGeoServiceProvider::errorString()
*/

QString QDeclarativeGeoMap::errorString() const
{
    return m_errorString;
}

/*!
    \qmlproperty enumeration QtLocation::Map::error

    This read-only property holds the last occurred mapping service provider error.

    \list
    \li Map.NoError - No error has occurred.
    \li Map.NotSupportedError -The maps plugin property was not set or there is no mapping manager associated with the plugin.
    \li Map.UnknownParameterError -The plugin did not recognize one of the parameters it was given.
    \li Map.MissingRequiredParameterError - The plugin did not find one of the parameters it was expecting.
    \li Map.ConnectionError - The plugin could not connect to its backend service or database.
    \endlist

    \sa QGeoServiceProvider::Error
*/

QGeoServiceProvider::Error QDeclarativeGeoMap::error() const
{
    return m_error;
}

/*!
    \internal
*/
void QDeclarativeGeoMap::touchEvent(QTouchEvent *event)
{
    if (isInteractive()) {
        m_gestureArea->handleTouchEvent(event);
    } else {
        //ignore event so sythesized event is generated;
        QQuickItem::touchEvent(event);
    }
}

/*!
    \internal
*/
void QDeclarativeGeoMap::wheelEvent(QWheelEvent *event)
{
    if (isInteractive())
        m_gestureArea->handleWheelEvent(event);
    else
        QQuickItem::wheelEvent(event);

}

bool QDeclarativeGeoMap::isInteractive()
{
    return (m_gestureArea->enabled() && m_gestureArea->acceptedGestures()) || m_gestureArea->isActive();
}

/*!
    \internal
*/
bool QDeclarativeGeoMap::childMouseEventFilter(QQuickItem *item, QEvent *event)
{
    Q_UNUSED(item)
    if (!isVisible() || !isEnabled() || !isInteractive())
        return QQuickItem::childMouseEventFilter(item, event);

    switch (event->type()) {
    case QEvent::MouseButtonPress:
    case QEvent::MouseMove:
    case QEvent::MouseButtonRelease:
        return sendMouseEvent(static_cast<QMouseEvent *>(event));
    case QEvent::UngrabMouse: {
        QQuickWindow *win = window();
        if (!win) break;
        if (!win->mouseGrabberItem() ||
                (win->mouseGrabberItem() &&
                 win->mouseGrabberItem() != this)) {
            // child lost grab, we could even lost
            // some events if grab already belongs for example
            // in item in diffrent window , clear up states
            mouseUngrabEvent();
        }
        break;
    }
    case QEvent::TouchBegin:
    case QEvent::TouchUpdate:
    case QEvent::TouchEnd:
    case QEvent::TouchCancel:
        if (static_cast<QTouchEvent *>(event)->touchPoints().count() >= 2) {
            // 1 touch point = handle with MouseEvent (event is always synthesized)
            // let the synthesized mouse event grab the mouse,
            // note there is no mouse grabber at this point since
            // touch event comes first (see Qt::AA_SynthesizeMouseForUnhandledTouchEvents)
            return sendTouchEvent(static_cast<QTouchEvent *>(event));
        }
    default:
        break;
    }
    return QQuickItem::childMouseEventFilter(item, event);
}

/*!
    \qmlmethod void QtLocation::Map::addMapItem(MapItem item)

    Adds the given \a item to the Map (for example MapQuickItem, MapCircle). If the object
    already is on the Map, it will not be added again.

    As an example, consider the case where you have a MapCircle representing your current position:

    \snippet declarative/maps.qml QtQuick import
    \snippet declarative/maps.qml QtLocation import
    \codeline
    \snippet declarative/maps.qml Map addMapItem MapCircle at current position

    \note MapItemViews cannot be added with this method.

    \sa mapItems, removeMapItem, clearMapItems
*/

void QDeclarativeGeoMap::addMapItem(QDeclarativeGeoMapItemBase *item)
{
    if (!item || item->quickMap())
        return;
    item->setParentItem(this);
    if (m_map)
        item->setMap(this, m_map);
    m_mapItems.append(item);
    emit mapItemsChanged();
}

/*!
    \qmlmethod void QtLocation::Map::addMapParameter(MapParameter parameter)

    Adds a MapParameter object to the map. The effect of this call is dependent
    on the combination of the content of the MapParameter and the type of
    underlying QGeoMap. If a MapParameter that is not supported by the underlying
    QGeoMap gets added, the call has no effect.

    The release of this API with Qt 5.9 is a Technology Preview.

    \sa MapParameter, removeMapParameter, mapParameters, clearMapParameters

    \since 5.9
*/
void QDeclarativeGeoMap::addMapParameter(QDeclarativeGeoMapParameter *parameter)
{
    if (!parameter->isComponentComplete()) {
        connect(parameter, &QDeclarativeGeoMapParameter::completed, this, &QDeclarativeGeoMap::addMapParameter);
        return;
    }

    disconnect(parameter);
    if (m_mapParameters.contains(parameter))
        return;
    parameter->setParent(this);
    m_mapParameters.insert(parameter); // parameter now owned by QDeclarativeGeoMap
    if (m_map)
        m_map->addParameter(parameter);
}

/*!
    \qmlmethod void QtLocation::Map::removeMapParameter(MapParameter parameter)

    Removes the given MapParameter object from the map.

    The release of this API with Qt 5.9 is a Technology Preview.

    \sa MapParameter, addMapParameter, mapParameters, clearMapParameters

    \since 5.9
*/
void QDeclarativeGeoMap::removeMapParameter(QDeclarativeGeoMapParameter *parameter)
{
    if (!m_mapParameters.contains(parameter))
        return;
    if (m_map)
        m_map->removeParameter(parameter);
    m_mapParameters.remove(parameter);
}

/*!
    \qmlmethod void QtLocation::Map::clearMapParameters()

    Removes all map parameters from the map.

    The release of this API with Qt 5.9 is a Technology Preview.

    \sa MapParameter, mapParameters, addMapParameter, removeMapParameter, clearMapParameters

    \since 5.9
*/
void QDeclarativeGeoMap::clearMapParameters()
{
    if (m_map)
        m_map->clearParameters();
    m_mapParameters.clear();
}

/*!
    \qmlproperty list<MapParameters> QtLocation::Map::mapParameters

    Returns the list of all map parameters in no particular order.
    These items include map parameters that were declared statically as part of
    the type declaration, as well as dynamical map parameters (\l addMapParameter).

    The release of this API with Qt 5.9 is a Technology Preview.

    \sa MapParameter, addMapParameter, removeMapParameter, clearMapParameters

    \since 5.9
*/
QList<QObject *> QDeclarativeGeoMap::mapParameters()
{
    QList<QObject *> ret;
    for (QDeclarativeGeoMapParameter *p : m_mapParameters)
        ret << p;
    return ret;
}

/*!
    \qmlproperty list<MapItem> QtLocation::Map::mapItems

    Returns the list of all map items in no particular order.
    These items include items that were declared statically as part of
    the type declaration, as well as dynamical items (\l addMapItem,
    \l MapItemView).

    \sa addMapItem, removeMapItem, clearMapItems
*/

QList<QObject *> QDeclarativeGeoMap::mapItems()
{
    QList<QObject *> ret;
    foreach (const QPointer<QDeclarativeGeoMapItemBase> &ptr, m_mapItems) {
        if (ptr)
            ret << ptr.data();
    }
    return ret;
}

/*!
    \qmlmethod void QtLocation::Map::removeMapItem(MapItem item)

    Removes the given \a item from the Map (for example MapQuickItem, MapCircle). If
    the MapItem does not exist or was not previously added to the map, the
    method does nothing.

    \sa mapItems, addMapItem, clearMapItems
*/
void QDeclarativeGeoMap::removeMapItem(QDeclarativeGeoMapItemBase *ptr)
{
    if (!ptr || !m_map)
        return;
    QPointer<QDeclarativeGeoMapItemBase> item(ptr);
    if (!m_mapItems.contains(item))
        return;
    item.data()->setParentItem(0);
    item.data()->setMap(0, 0);
    // these can be optimized for perf, as we already check the 'contains' above
    m_mapItems.removeOne(item);
    emit mapItemsChanged();
}

/*!
    \qmlmethod void QtLocation::Map::clearMapItems()

    Removes all items from the map.

    \sa mapItems, addMapItem, removeMapItem
*/
void QDeclarativeGeoMap::clearMapItems()
{
    if (m_mapItems.isEmpty())
        return;
    for (int i = 0; i < m_mapItems.count(); ++i) {
        if (m_mapItems.at(i)) {
            m_mapItems.at(i).data()->setParentItem(0);
            m_mapItems.at(i).data()->setMap(0, 0);
        }
    }
    m_mapItems.clear();
    emit mapItemsChanged();
}

/*!
    \qmlproperty MapType QtLocation::Map::activeMapType

    \brief Access to the currently active \l{MapType}{map type}.

    This property can be set to change the active \l{MapType}{map type}.
    See the \l{Map::supportedMapTypes}{supportedMapTypes} property for possible values.

    \sa MapType
*/
void QDeclarativeGeoMap::setActiveMapType(QDeclarativeGeoMapType *mapType)
{
    if (m_activeMapType->mapType() != mapType->mapType()) {
        m_activeMapType = mapType;
        if (m_map)
            m_map->setActiveMapType(mapType->mapType());
        emit activeMapTypeChanged();
    }
}

QDeclarativeGeoMapType * QDeclarativeGeoMap::activeMapType() const
{
    return m_activeMapType;
}

/*!
    \internal
*/
void QDeclarativeGeoMap::geometryChanged(const QRectF &newGeometry, const QRectF &oldGeometry)
{
    m_gestureArea->setSize(newGeometry.size());
    QQuickItem::geometryChanged(newGeometry, oldGeometry);

    if (!m_map || !newGeometry.size().isValid())
        return;

    m_map->setViewportSize(newGeometry.size().toSize());

    if (!m_initialized) {
        initialize();
<<<<<<< HEAD
    } else {
        setMinimumZoomLevel(m_map->minimumZoomAtMapSize(newGeometry.width(), newGeometry.height()));
=======
    else
        setMinimumZoomLevel(m_map->minimumZoomAtViewportSize(newGeometry.width(), newGeometry.height()));
>>>>>>> ba9b7b9e

        // Update the center latitudinal threshold
        double maximumCenterLatitudeAtZoom = m_map->maximumCenterLatitudeAtZoom(m_cameraData.zoomLevel());
        if (maximumCenterLatitudeAtZoom != m_maximumViewportLatitude) {
            m_maximumViewportLatitude = maximumCenterLatitudeAtZoom;
            QGeoCoordinate coord = m_cameraData.center();
            coord.setLatitude(qBound(-m_maximumViewportLatitude, coord.latitude(), m_maximumViewportLatitude));

            if (coord != m_cameraData.center()) {
                m_cameraData.setCenter(coord);
                m_map->setCameraData(m_cameraData);
                emit centerChanged(m_cameraData.center());
            }
        }
    }

    /*!
        The fitViewportTo*() functions depend on a valid map geometry.
        If they were called prior to the first resize they cause
        the zoomlevel to jump to 0 (showing the world). Therefore the
        calls were queued up until now.

        Multiple fitViewportTo*() calls replace each other.
     */
    if (m_pendingFitViewport && width() && height()) {
        fitViewportToGeoShape();
        m_pendingFitViewport = false;
    }

}

/*!
    \qmlmethod void QtLocation::Map::fitViewportToMapItems()

    Fits the current viewport to the boundary of all map items. The camera is positioned
    in the center of the map items, and at the largest integral zoom level possible which
    allows all map items to be visible on screen

*/
void QDeclarativeGeoMap::fitViewportToMapItems()
{
    fitViewportToMapItemsRefine(true);
}

/*!
    \internal
*/
void QDeclarativeGeoMap::fitViewportToMapItemsRefine(bool refine)
{
    if (!m_map)
        return;

    if (m_mapItems.size() == 0)
        return;

    double minX = 0;
    double maxX = 0;
    double minY = 0;
    double maxY = 0;
    double topLeftX = 0;
    double topLeftY = 0;
    double bottomRightX = 0;
    double bottomRightY = 0;
    bool haveQuickItem = false;

    // find bounds of all map items
    int itemCount = 0;
    for (int i = 0; i < m_mapItems.count(); ++i) {
        if (!m_mapItems.at(i))
            continue;
        QDeclarativeGeoMapItemBase *item = m_mapItems.at(i).data();
        if (!item)
            continue;

        // skip quick items in the first pass and refine the fit later
        if (refine) {
            QDeclarativeGeoMapQuickItem *quickItem =
                    qobject_cast<QDeclarativeGeoMapQuickItem*>(item);
            if (quickItem) {
                haveQuickItem = true;
                continue;
            }
        }
        // Force map items to update immediately. Needed to ensure correct item size and positions
        // when recursively calling this function.
        if (item->isPolishScheduled())
           item->updatePolish();

        topLeftX = item->position().x();
        topLeftY = item->position().y();
        bottomRightX = topLeftX + item->width();
        bottomRightY = topLeftY + item->height();

        if (itemCount == 0) {
            minX = topLeftX;
            maxX = bottomRightX;
            minY = topLeftY;
            maxY = bottomRightY;
        } else {
            minX = qMin(minX, topLeftX);
            maxX = qMax(maxX, bottomRightX);
            minY = qMin(minY, topLeftY);
            maxY = qMax(maxY, bottomRightY);
        }
        ++itemCount;
    }

    if (itemCount == 0) {
        if (haveQuickItem)
            fitViewportToMapItemsRefine(false);
        return;
    }
    double bboxWidth = maxX - minX;
    double bboxHeight = maxY - minY;
    double bboxCenterX = minX + (bboxWidth / 2.0);
    double bboxCenterY = minY + (bboxHeight / 2.0);

    // position camera to the center of bounding box
    QGeoCoordinate coordinate;
    coordinate = m_map->itemPositionToCoordinate(QDoubleVector2D(bboxCenterX, bboxCenterY), false);
    setProperty("center", QVariant::fromValue(coordinate));

    // adjust zoom
    double bboxWidthRatio = bboxWidth / (bboxWidth + bboxHeight);
    double mapWidthRatio = width() / (width() + height());
    double zoomRatio;

    if (bboxWidthRatio > mapWidthRatio)
        zoomRatio = bboxWidth / width();
    else
        zoomRatio = bboxHeight / height();

    qreal newZoom = std::log10(zoomRatio) / std::log10(0.5);
    newZoom = std::floor(qMax(minimumZoomLevel(), (zoomLevel() + newZoom)));
    setProperty("zoomLevel", QVariant::fromValue(newZoom));

    // as map quick items retain the same screen size after the camera zooms in/out
    // we refine the viewport again to achieve better results
    if (refine)
        fitViewportToMapItemsRefine(false);
}

bool QDeclarativeGeoMap::sendMouseEvent(QMouseEvent *event)
{
    QPointF localPos = mapFromScene(event->windowPos());
    QQuickWindow *win = window();
    QQuickItem *grabber = win ? win->mouseGrabberItem() : 0;
    bool stealEvent = m_gestureArea->isActive();

    if ((stealEvent || contains(localPos)) && (!grabber || !grabber->keepMouseGrab())) {
        QScopedPointer<QMouseEvent> mouseEvent(QQuickWindowPrivate::cloneMouseEvent(event, &localPos));
        mouseEvent->setAccepted(false);

        switch (mouseEvent->type()) {
        case QEvent::MouseMove:
            m_gestureArea->handleMouseMoveEvent(mouseEvent.data());
            break;
        case QEvent::MouseButtonPress:
            m_gestureArea->handleMousePressEvent(mouseEvent.data());
            break;
        case QEvent::MouseButtonRelease:
            m_gestureArea->handleMouseReleaseEvent(mouseEvent.data());
            break;
        default:
            break;
        }

        stealEvent = m_gestureArea->isActive();
        grabber = win ? win->mouseGrabberItem() : 0;

        if (grabber && stealEvent && !grabber->keepMouseGrab() && grabber != this)
            grabMouse();

        if (stealEvent) {
            //do not deliver
            event->setAccepted(true);
            return true;
        } else {
            return false;
        }
    }

    return false;
}

bool QDeclarativeGeoMap::sendTouchEvent(QTouchEvent *event)
{
    const QQuickPointerDevice *touchDevice = QQuickPointerDevice::touchDevice(event->device());
    const QTouchEvent::TouchPoint &point = event->touchPoints().first();

    auto touchPointGrabberItem = [touchDevice](const QTouchEvent::TouchPoint &point) -> QQuickItem* {
        if (QQuickEventPoint *eventPointer = touchDevice->pointerEvent()->pointById(point.id()))
            return eventPointer->grabber();
        return nullptr;
    };

    QQuickItem *grabber = touchPointGrabberItem(point);

    bool stealEvent = m_gestureArea->isActive();
    bool containsPoint = contains(mapFromScene(point.scenePos()));

    if ((stealEvent || containsPoint) && (!grabber || !grabber->keepTouchGrab())) {
        QScopedPointer<QTouchEvent> touchEvent(new QTouchEvent(event->type(), event->device(), event->modifiers(), event->touchPointStates(), event->touchPoints()));
        touchEvent->setTimestamp(event->timestamp());
        touchEvent->setAccepted(false);

        m_gestureArea->handleTouchEvent(touchEvent.data());
        stealEvent = m_gestureArea->isActive();
        grabber = touchPointGrabberItem(point);

        if (grabber && stealEvent && !grabber->keepTouchGrab() && grabber != this) {
            QVector<int> ids;
            foreach (const QTouchEvent::TouchPoint &tp, event->touchPoints()) {
                if (!(tp.state() & Qt::TouchPointReleased)) {
                    ids.append(tp.id());
                }
            }
            grabTouchPoints(ids);
        }

        if (stealEvent) {
            //do not deliver
            event->setAccepted(true);
            return true;
        } else {
            return false;
        }
    }

    return false;
}

#include "moc_qdeclarativegeomap_p.cpp"

QT_END_NAMESPACE<|MERGE_RESOLUTION|>--- conflicted
+++ resolved
@@ -1422,13 +1422,8 @@
 
     if (!m_initialized) {
         initialize();
-<<<<<<< HEAD
     } else {
-        setMinimumZoomLevel(m_map->minimumZoomAtMapSize(newGeometry.width(), newGeometry.height()));
-=======
-    else
         setMinimumZoomLevel(m_map->minimumZoomAtViewportSize(newGeometry.width(), newGeometry.height()));
->>>>>>> ba9b7b9e
 
         // Update the center latitudinal threshold
         double maximumCenterLatitudeAtZoom = m_map->maximumCenterLatitudeAtZoom(m_cameraData.zoomLevel());

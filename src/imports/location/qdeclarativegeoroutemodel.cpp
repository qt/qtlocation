/****************************************************************************
**
** Copyright (C) 2013 Digia Plc and/or its subsidiary(-ies).
** Contact: http://www.qt-project.org/legal
**
** This file is part of the QtLocation module of the Qt Toolkit.
**
** $QT_BEGIN_LICENSE:LGPL$
** Commercial License Usage
** Licensees holding valid commercial Qt licenses may use this file in
** accordance with the commercial license agreement provided with the
** Software or, alternatively, in accordance with the terms contained in
** a written agreement between you and Digia.  For licensing terms and
** conditions see http://qt.digia.com/licensing.  For further information
** use the contact form at http://qt.digia.com/contact-us.
**
** GNU Lesser General Public License Usage
** Alternatively, this file may be used under the terms of the GNU Lesser
** General Public License version 2.1 as published by the Free Software
** Foundation and appearing in the file LICENSE.LGPL included in the
** packaging of this file.  Please review the following information to
** ensure the GNU Lesser General Public License version 2.1 requirements
** will be met: http://www.gnu.org/licenses/old-licenses/lgpl-2.1.html.
**
** In addition, as a special exception, Digia gives you certain additional
** rights.  These rights are described in the Digia Qt LGPL Exception
** version 1.1, included in the file LGPL_EXCEPTION.txt in this package.
**
** GNU General Public License Usage
** Alternatively, this file may be used under the terms of the GNU
** General Public License version 3.0 as published by the Free Software
** Foundation and appearing in the file LICENSE.GPL included in the
** packaging of this file.  Please review the following information to
** ensure the GNU General Public License version 3.0 requirements will be
** met: http://www.gnu.org/copyleft/gpl.html.
**
**
** $QT_END_LICENSE$
**
****************************************************************************/

#include "qdeclarativegeoroutemodel_p.h"
#include "qdeclarativegeoroute_p.h"
#include "error_messages.h"
#include "locationvaluetypehelper_p.h"
#include <private/qqmlvaluetypewrapper_p.h>
#include <private/qjsvalue_p.h>

#include <QtCore/QCoreApplication>
#include <QtQml/QQmlEngine>
#include <QtQml/QQmlContext>
#include <QtQml/qqmlinfo.h>
#include <QtQml/private/qqmlengine_p.h>
#include <QtLocation/QGeoRoutingManager>
#include <QtPositioning/QGeoRectangle>

QT_BEGIN_NAMESPACE

/*!
    \qmltype RouteModel
    \instantiates QDeclarativeGeoRouteModel
    \inqmlmodule QtLocation
    \ingroup qml-QtLocation5-routing
    \since Qt Location 5.0

    \brief The RouteModel type provides access to routes.

    The RouteModel type is used as part of a model/view grouping to retrieve
    geographic routes from a backend provider. Routes include data about driving
    directions between two points, walking directions with multiple waypoints,
    and various other similar concepts. It functions much like other Model
    types in QML (see for example \l {Models and Views in Qt Quick#ListModel}{ListModel} and
    \l XmlListModel), and interacts with views such as \l MapItemView, and \l{ListView}.

    Like \l Map and \l GeocodeModel, all the data for a RouteModel to work comes
    from a services plugin. This is contained in the \l{plugin} property, and
    this must be set before the RouteModel can do any useful work.

    Once the plugin is set, create a \l RouteQuery with the appropriate
    waypoints and other settings, and set the RouteModel's \l{query}
    property. If \l autoUpdate is enabled, the update will being automatically.
    Otherwise, the \l{update} method may be used. By default, autoUpdate is
    disabled.

    The data stored and returned in the RouteModel consists of \l Route objects,
    as a list with the role name "routeData". See the documentation for \l Route
    for further details on its structure and contents.

    \section2 Example Usage

    The following snippet is two-part, showing firstly the declaration of
    objects, and secondly a short piece of procedural code using it. We set
    the routeModel's \l{autoUpdate} property to false, and call \l{update} once
    the query is set up, to avoid useless extra requests halfway through the
    set up of the query.

    \code
    Plugin {
        id: aPlugin
        name: "nokia"
    }

    RouteQuery {
        id: aQuery
    }

    RouteModel {
        id: routeModel
        plugin: aPlugin
        query: aQuery
        autoUpdate: false
    }
    \endcode

    \code
    {
        aQuery.addWaypoint(...)
        aQuery.addWaypoint(...)
        aQuery.travelModes = ...
        routeModel.update()
    }
    \endcode

*/

QDeclarativeGeoRouteModel::QDeclarativeGeoRouteModel(QObject *parent)
    : QAbstractListModel(parent),
      complete_(false),
      plugin_(0),
      routeQuery_(0),
      reply_(0),
      autoUpdate_(false),
      status_(QDeclarativeGeoRouteModel::Null),
      error_(QDeclarativeGeoRouteModel::NoError)
{
}

QDeclarativeGeoRouteModel::~QDeclarativeGeoRouteModel()
{
    if (!routes_.empty()) {
        qDeleteAll(routes_);
        routes_.clear();
    }
    delete reply_;
}

/*!
    \qmlproperty int QtLocation::RouteModel::count

    This property holds how many routes the model currently has.
    Amongst other uses, you can use this value when accessing routes
    via the QtLocation::RouteModel::get -method.
*/

int QDeclarativeGeoRouteModel::count() const
{
    return routes_.count();
}

/*!
    \qmlmethod QtLocation::RouteModel::reset()

    Resets the model. All route data is cleared, any outstanding requests
    are aborted and possible errors are cleared. Model status will be set
    to RouteModel.Null
*/

void QDeclarativeGeoRouteModel::reset()
{
    if (!routes_.isEmpty()) {
        beginResetModel();
        qDeleteAll(routes_);
        routes_.clear();
        emit countChanged();
        emit routesChanged();
        endResetModel();
    }

    abortRequest();
    setErrorString(QString());
    setError(NoError);
    setStatus(QDeclarativeGeoRouteModel::Null);
}

/*!
    \qmlmethod QtLocation::RouteModel::cancel()

    Cancels any outstanding requests and clears errors.  Model status will be set to either
    RouteModel.Null or RouteModel.Ready.
*/
void QDeclarativeGeoRouteModel::cancel()
{
    abortRequest();
    setErrorString(QString());
    setError(NoError);
    setStatus(routes_.isEmpty() ? Null : Ready);
}

/*!
    \internal
*/
void QDeclarativeGeoRouteModel::abortRequest()
{
    if (reply_) {
        reply_->abort();
        reply_->deleteLater();
        reply_ = 0;
    }
}


/*!
    \qmlmethod QtLocation::RouteModel::get(int)

    Returns the Route at given index. Use \l count property to check the
    amount of routes available. The routes are indexed from zero, so the accessible range
    is 0...(count - 1).

    If you access out of bounds, a zero (null object) is returned and a warning is issued.
*/

QDeclarativeGeoRoute *QDeclarativeGeoRouteModel::get(int index)
{
    if (index < 0 || index >= routes_.count()) {
        qmlInfo(this) << QCoreApplication::translate(CONTEXT_NAME, INDEX_INVALID).arg(index);
        return 0;
    }
    return routes_.at(index);
}

/*!
    \internal
*/
void QDeclarativeGeoRouteModel::componentComplete()
{
    complete_ = true;
    if (autoUpdate_) {
        update();
    }
}

/*!
    \internal
*/
int QDeclarativeGeoRouteModel::rowCount(const QModelIndex &parent) const
{
    Q_UNUSED(parent)
    return routes_.count();
}

/*!
    \internal
*/
QVariant QDeclarativeGeoRouteModel::data(const QModelIndex &index, int role) const
{
    if (!index.isValid()) {
        qmlInfo(this) << QCoreApplication::translate(CONTEXT_NAME, MODEL_INDEX_INVALID);
        return QVariant();
    }

    if (index.row() >= routes_.count()) {
        qmlInfo(this) << QCoreApplication::translate(CONTEXT_NAME, MODEL_INDEX_OUT_OF_RANGE);
        return QVariant();
    }

    if (role == RouteRole) {
        QObject *route = routes_.at(index.row());
        return QVariant::fromValue(route);
    }
    return QVariant();
}

QHash<int, QByteArray> QDeclarativeGeoRouteModel::roleNames() const
{
    QHash<int, QByteArray> roleNames = QAbstractListModel::roleNames();
    roleNames.insert(RouteRole, "routeData");
    return roleNames;
}

/*!
    \internal
*/
void QDeclarativeGeoRouteModel::setPlugin(QDeclarativeGeoServiceProvider *plugin)
{
    if (plugin_ == plugin)
        return;

    reset(); // reset the model
    plugin_ = plugin;
    if (complete_)
        emit pluginChanged();

    if (!plugin)
        return;

    if (plugin_->isAttached()) {
        pluginReady();
    } else {
        connect(plugin_, SIGNAL(attached()),
                this, SLOT(pluginReady()));
    }
}

/*!
    \internal
*/
void QDeclarativeGeoRouteModel::pluginReady()
{
    QGeoServiceProvider *serviceProvider = plugin_->sharedGeoServiceProvider();
    QGeoRoutingManager *routingManager = serviceProvider->routingManager();
    if (!routingManager || serviceProvider->error() != QGeoServiceProvider::NoError) {
        qmlInfo(this) << QCoreApplication::translate(CONTEXT_NAME, PLUGIN_DOESNOT_SUPPORT_ROUTING).arg(serviceProvider->errorString());
        return;
    }
    connect(routingManager, SIGNAL(finished(QGeoRouteReply*)),
            this, SLOT(routingFinished(QGeoRouteReply*)));
    connect(routingManager, SIGNAL(error(QGeoRouteReply*,QGeoRouteReply::Error,QString)),
            this, SLOT(routingError(QGeoRouteReply*,QGeoRouteReply::Error,QString)));
}

/*!
    \internal
*/
void QDeclarativeGeoRouteModel::queryDetailsChanged()
{
    if (autoUpdate_ && complete_)
        update();
}

/*!
    \qmlproperty Plugin QtLocation::RouteModel::plugin

    This property holds the plugin that providers the actual
    routing service. Note that all plugins do not necessarily
    provide routing (could for example provide only geocoding or maps).

    A valid plugin must be set before the RouteModel can perform any useful
    operations.

    \sa Plugin
*/

QDeclarativeGeoServiceProvider *QDeclarativeGeoRouteModel::plugin() const
{
    return plugin_;
}

/*!
    \internal
*/
void QDeclarativeGeoRouteModel::setQuery(QDeclarativeGeoRouteQuery *query)
{
    if (!query || query == routeQuery_)
        return;
    if (routeQuery_)
        routeQuery_->disconnect(this);
    routeQuery_ = query;
    connect(query, SIGNAL(queryDetailsChanged()), this, SLOT(queryDetailsChanged()));
    if (complete_) {
        emit queryChanged();
        if (autoUpdate_)
            update();
    }
}

/*!
    \qmlproperty RouteQuery QtLocation::RouteModel::query

    This property holds the data of the route request.
    The primary data are the waypoint coordinates and possible further
    preferences (means of traveling, things to avoid on route etc).
*/

QDeclarativeGeoRouteQuery *QDeclarativeGeoRouteModel::query() const
{
    return routeQuery_;
}

/*!
    \internal
*/
void QDeclarativeGeoRouteModel::setAutoUpdate(bool autoUpdate)
{
    if (autoUpdate_ == autoUpdate)
        return;
    autoUpdate_ = autoUpdate;
    if (complete_)
        emit autoUpdateChanged();
}

/*!
    \qmlproperty bool QtLocation::RouteModel::autoUpdate

    This property controls whether the Model automatically updates in response
    to changes in its attached RouteQuery. The default value of this property
    is false.

    If setting this value to 'true', note that any change at all in
    the RouteQuery object set in the \l{query} property will trigger a new
    request to be sent. If you are adjusting many properties of the RouteQuery
    with autoUpdate enabled, this can generate large numbers of useless (and
    later discarded) requests.
*/

bool QDeclarativeGeoRouteModel::autoUpdate() const
{
    return autoUpdate_;
}

/*!
    \internal
*/
void QDeclarativeGeoRouteModel::setStatus(QDeclarativeGeoRouteModel::Status status)
{
    if (status_ == status)
        return;

    status_ = status;

    if (complete_)
        emit statusChanged();
}

/*!
    \qmlproperty enumeration QtLocation::RouteModel::status

    This read-only property holds the current status of the model.

    \list
    \li RouteModel.Null - No route requests have been issued or \l reset has been called.
    \li RouteModel.Ready - Route request(s) have finished successfully.
    \li RouteModel.Loading - Route request has been issued but not yet finished
    \li RouteModel.Error - Routing error has occurred, details are in \l error and \l errorString
    \endlist
*/

QDeclarativeGeoRouteModel::Status QDeclarativeGeoRouteModel::status() const
{
    return status_;
}

/*!
    \internal
*/
void QDeclarativeGeoRouteModel::setErrorString(const QString &error)
{
    if (errorString_ == error)
        return;

    errorString_ = error;

    if (complete_)
        emit errorStringChanged();
}

/*!
    \qmlproperty string QtLocation::RouteModel::errorString

    This read-only property holds the textual presentation of latest routing error.
    If no error has occurred or the model has been reset, an empty string is returned.

    An empty string may also be returned if an error occurred which has no associated
    textual representation.
*/

QString QDeclarativeGeoRouteModel::errorString() const
{
    return errorString_;
}

/*!
    \qmlproperty enumeration QtLocation::RouteModel::error

    This read-only property holds the latest error value of the routing request.

    \list
    \li RouteModel.NoError - No error has occurred
    \li RouteModel.EngineNotSetError - The plugin/service provider used does not support routing
    \li RouteModel.CommunicationError - An error occurred while communicating with the service provider
    \li RouteModel.ParseError - The response from the service provider was in an unrecognizable format
    \li RouteModel.UnsupportedOptionError - The requested operation or one of the options for the operation are not supported by the service provider.
    \li RouteModel.UnknownError - An error occurred which does not fit into any of the other categories
    \endlist
*/

QDeclarativeGeoRouteModel::RouteError QDeclarativeGeoRouteModel::error() const
{
    return error_;
}

void QDeclarativeGeoRouteModel::setError(RouteError error)
{
    if (error_ == error)
        return;
    error_ = error;
    emit errorChanged();
}

/*!
    \qmlmethod QtLocation::RouteModel::update()

    Instructs the RouteModel to update its data. This is most useful
    when \l autoUpdate is disabled, to force a refresh when the query
    has been changed.
*/
void QDeclarativeGeoRouteModel::update()
{
    if (!complete_)
        return;

    if (!plugin_) {
        qmlInfo(this) << QCoreApplication::translate(CONTEXT_NAME, ROUTE_PLUGIN_NOT_SET);
        return;
    }

    QGeoServiceProvider *serviceProvider = plugin_->sharedGeoServiceProvider();
    if (!serviceProvider)
        return;

    QGeoRoutingManager *routingManager = serviceProvider->routingManager();
    if (!routingManager) {
        qmlInfo(this) << QCoreApplication::translate(CONTEXT_NAME, ROUTE_MGR_NOT_SET);
        return;
    }
    if (!routeQuery_) {
        qmlInfo(this) << QCoreApplication::translate(CONTEXT_NAME, ROUTE_QUERY_NOT_SET);
        return;
    }
    abortRequest(); // Clear previus requests
    QGeoRouteRequest request = routeQuery_->routeRequest();
    if (request.waypoints().count() < 2) {
        qmlInfo(this) << QCoreApplication::translate(CONTEXT_NAME, ROUTE_WAYPOINTS_NOT_SET);
        return;
    }

    setErrorString("");   // clear previous error string
    setError(NoError);

    reply_ = routingManager->calculateRoute(request);
    setStatus(QDeclarativeGeoRouteModel::Loading);
    if (reply_->isFinished()) {
        if (reply_->error() == QGeoRouteReply::NoError) {
            routingFinished(reply_);
        } else {
            routingError(reply_, reply_->error(), reply_->errorString());
        }
    }
}

/*!
    \internal
*/
void QDeclarativeGeoRouteModel::routingFinished(QGeoRouteReply *reply)
{
    if (reply != reply_ || reply->error() != QGeoRouteReply::NoError)
        return;

    beginResetModel();
    int oldCount = routes_.count();
    qDeleteAll(routes_);
    // Convert routes to declarative
    routes_.clear();
    for (int i = 0; i < reply->routes().size(); ++i)
        routes_.append(new QDeclarativeGeoRoute(reply->routes().at(i), this));
    endResetModel();

    setErrorString("");
    setError(NoError);
    setStatus(QDeclarativeGeoRouteModel::Ready);

    reply->deleteLater();
    reply_ = 0;

    if (oldCount != 0 || routes_.count() != 0)
        emit routesChanged();
    if (oldCount != routes_.count())
        emit countChanged();
}

/*!
    \internal
*/
void QDeclarativeGeoRouteModel::routingError(QGeoRouteReply *reply,
                                               QGeoRouteReply::Error error,
                                               const QString &errorString)
{
    if (reply != reply_)
        return;
    setErrorString(errorString);
    setError(static_cast<QDeclarativeGeoRouteModel::RouteError>(error));
    setStatus(QDeclarativeGeoRouteModel::Error);
    reply->deleteLater();
    reply_ = 0;
}


/*!
    \qmltype RouteQuery
    \instantiates QDeclarativeGeoRouteQuery
    \inqmlmodule QtLocation
    \ingroup qml-QtLocation5-routing
    \since Qt Location 5.0

    \brief The RouteQuery type is used to provide query parameters to a
           RouteModel.

    A RouteQuery contains all the parameters necessary to make a request
    to a routing service, which can then populate the contents of a RouteModel.

    These parameters describe key details of the route, such as \l waypoints to
    pass through, \l excludedAreas to avoid, the \l travelModes in use, as well
    as detailed preferences on how to optimize the route and what features
    to prefer or avoid along the path (such as toll roads, highways, etc).

    RouteQuery objects are used exclusively to fill out the value of a
    RouteModel's \l{RouteModel::query}{query} property, which can then begin
    the retrieval process to populate the model.

    \section2 Example Usage

    The following snipped shows an incomplete example of creating a RouteQuery
    object and setting it as the value of a RouteModel's \l{RouteModel::query}{query}
    property.

    \code
    RouteQuery {
        id: aQuery
    }

    RouteModel {
        query: aQuery
        autoUpdate: false
    }
    \endcode

    For a more complete example, see the documentation for the \l{RouteModel}
    type, and the Mapviewer example.

    \sa RouteModel

*/

QDeclarativeGeoRouteQuery::QDeclarativeGeoRouteQuery(QObject *parent)
:   QObject(parent), complete_(false), m_excludedAreaCoordinateChanged(false)
{
}

QDeclarativeGeoRouteQuery::~QDeclarativeGeoRouteQuery()
{
}

/*!
    \internal
*/
void QDeclarativeGeoRouteQuery::componentComplete()
{
    complete_ = true;
}

/*!
    \qmlproperty QList<FeatureType> RouteQuery::featureTypes

    List of features that will be considered when planning the
    route. Features with a weight of NeutralFeatureWeight will not be returned.

    \list
    \li RouteQuery.NoFeature - No features will be taken into account when planning the route
    \li RouteQuery.TollFeature - Consider tollways when planning the route
    \li RouteQuery.HighwayFeature - Consider highways when planning the route
    \li RouteQuery.PublicTransitFeature - Consider public transit when planning the route
    \li RouteQuery.FerryFeature - Consider ferries when planning the route
    \li RouteQuery.TunnelFeature - Consider tunnels when planning the route
    \li RouteQuery.DirtRoadFeature - Consider dirt roads when planning the route
    \li RouteQuery.ParksFeature - Consider parks when planning the route
    \li RouteQuery.MotorPoolLaneFeature - Consider motor pool lanes when planning the route
    \endlist

    \sa setFeatureWeight, featureWeight
*/

QList<int> QDeclarativeGeoRouteQuery::featureTypes()
{
    QList<int> list;

    for (int i = 0; i < request_.featureTypes().count(); ++i) {
        list.append(static_cast<int>(request_.featureTypes().at(i)));
    }
    return list;
}

/*!
    \qmlproperty int RouteQuery::numberAlternativeRoutes

    The number of alternative routes requested when requesting routes.
    The default value is 0.
*/


int QDeclarativeGeoRouteQuery::numberAlternativeRoutes() const
{
    return request_.numberAlternativeRoutes();
}

void QDeclarativeGeoRouteQuery::setNumberAlternativeRoutes(int numberAlternativeRoutes)
{
    if (numberAlternativeRoutes == request_.numberAlternativeRoutes())
        return;

    request_.setNumberAlternativeRoutes(numberAlternativeRoutes);

    if (complete_) {
        emit numberAlternativeRoutesChanged();
        emit queryDetailsChanged();
    }
}

/*!
    \qmlproperty QJSValue RouteQuery::waypoints


    The waypoint coordinates of the desired route.
    The waypoints should be given in order from origin to destination.
    Two or more coordinates are needed.

    Waypoints can be set as part of the RouteQuery type declaration or
    dynamically with the functions provided.

    \sa addWaypoint, removeWaypoint, clearWaypoints
*/

QJSValue QDeclarativeGeoRouteQuery::waypoints()
{
    QQmlContext *context = QQmlEngine::contextForObject(parent());
    QQmlEngine *engine = context->engine();
    QV8Engine *v8Engine = QQmlEnginePrivate::getV8Engine(engine);
    QV4::ExecutionEngine *v4 = QV8Engine::getV4(v8Engine);

    QV4::Scope scope(v4);
    QV4::Scoped<QV4::ArrayObject> waypointArray(scope, v4->newArrayObject(request_.waypoints().length()));
    for (int i = 0; i < request_.waypoints().length(); ++i) {
        const QGeoCoordinate &c = request_.waypoints().at(i);

        QQmlValueType *vt = QQmlValueTypeFactory::valueType(qMetaTypeId<QGeoCoordinate>());
        QV4::ScopedValue cv(scope, QV4::QmlValueTypeWrapper::create(v8Engine, QVariant::fromValue(c), vt));

        waypointArray->putIndexed(i, cv);
    }

<<<<<<< HEAD
    return new QJSValuePrivate(v4, waypointArray);
=======
    return new QJSValuePrivate(v4, QV4::ValueRef(waypointArray));
>>>>>>> 654b01af
}

void QDeclarativeGeoRouteQuery::setWaypoints(const QJSValue &value)
{
    if (!value.isArray())
        return;

    QList<QGeoCoordinate> waypointList;
    quint32 length = value.property(QStringLiteral("length")).toUInt();
    for (quint32 i = 0; i < length; ++i) {
        bool ok;
        QGeoCoordinate c = parseCoordinate(value.property(i), &ok);

        if (!ok || !c.isValid()) {
            qmlInfo(this) << "Unsupported waypoint type";
            return;
        }

        waypointList.append(c);
    }

    if (request_.waypoints() == waypointList)
        return;

    request_.setWaypoints(waypointList);

    emit waypointsChanged();
    emit queryDetailsChanged();
}

/*!
    \qmlproperty list<georectangle> RouteQuery::excludedAreas

    Areas that the route must not cross.

    Excluded areas can be set as part of the \l RouteQuery type declaration or
    dynamically with the functions provided.

    \sa addExcludedArea, removeExcludedArea, clearExcludedAreas
*/
QJSValue QDeclarativeGeoRouteQuery::excludedAreas() const
{
    QQmlContext *context = QQmlEngine::contextForObject(parent());
    QQmlEngine *engine = context->engine();
    QV8Engine *v8Engine = QQmlEnginePrivate::getV8Engine(engine);
    QV4::ExecutionEngine *v4 = QV8Engine::getV4(v8Engine);

    QV4::Scope scope(v4);
    QV4::Scoped<QV4::ArrayObject> excludedAreasArray(scope, v4->newArrayObject(request_.excludeAreas().length()));
    for (int i = 0; i < request_.excludeAreas().length(); ++i) {
        const QGeoRectangle &r = request_.excludeAreas().at(i);

        QQmlValueType *vt = QQmlValueTypeFactory::valueType(qMetaTypeId<QGeoRectangle>());
        QV4::ScopedValue cv(scope, QV4::QmlValueTypeWrapper::create(v8Engine, QVariant::fromValue(r), vt));

        excludedAreasArray->putIndexed(i, cv);
    }

<<<<<<< HEAD
    return new QJSValuePrivate(v4, excludedAreasArray);
=======
    return new QJSValuePrivate(v4, QV4::ValueRef(excludedAreasArray));
>>>>>>> 654b01af
}

void QDeclarativeGeoRouteQuery::setExcludedAreas(const QJSValue &value)
{
    if (!value.isArray())
        return;

    QList<QGeoRectangle> excludedAreasList;
    quint32 length = value.property(QStringLiteral("length")).toUInt();
    for (quint32 i = 0; i < length; ++i) {
        bool ok;
        QGeoRectangle r = parseRectangle(value.property(i), &ok);

        if (!ok || !r.isValid()) {
            qmlInfo(this) << "Unsupported waypoint type";
            return;
        }

        excludedAreasList.append(r);
    }

    if (request_.excludeAreas() == excludedAreasList)
        return;

    request_.setExcludeAreas(excludedAreasList);

    emit excludedAreasChanged();
    emit queryDetailsChanged();
}

/*!
    \qmlmethod QtLocation::RouteQuery::addExcludedArea(georectangle)

    Adds the given area to excluded areas (areas that the route must not cross).
    Same area can only be added once.

    \sa removeExcludedArea, clearExcludedAreas
*/


void QDeclarativeGeoRouteQuery::addExcludedArea(const QGeoRectangle &area)
{
    if (!area.isValid())
        return;

    QList<QGeoRectangle> excludedAreas = request_.excludeAreas();

    if (excludedAreas.contains(area))
        return;

    excludedAreas.append(area);

    request_.setExcludeAreas(excludedAreas);

    if (complete_) {
        emit excludedAreasChanged();
        emit queryDetailsChanged();
    }
}

/*!
    \qmlmethod QtLocation::RouteQuery::removeExcludedArea(georectangle)

    Removes the given area to excluded areas (areas that the route must not cross).

    \sa addExcludedArea, clearExcludedAreas
*/

void QDeclarativeGeoRouteQuery::removeExcludedArea(const QGeoRectangle &area)
{
    if (!area.isValid())
        return;

    QList<QGeoRectangle> excludedAreas = request_.excludeAreas();

    int index = excludedAreas.lastIndexOf(area);
    if (index == -1) {
        qmlInfo(this) << QCoreApplication::translate(CONTEXT_NAME, CANNOT_REMOVE_AREA);
        return;
    }
    excludedAreas.removeAt(index);
    request_.setExcludeAreas(excludedAreas);

    emit excludedAreasChanged();
    emit queryDetailsChanged();
}

/*!
    \qmlmethod QtLocation::RouteQuery::clearExcludedAreas()

    Clears all excluded areas (areas that the route must not cross).

    \sa addExcludedArea, removeExcludedArea
*/

void QDeclarativeGeoRouteQuery::clearExcludedAreas()
{
    if (request_.excludeAreas().isEmpty())
        return;

    request_.setExcludeAreas(QList<QGeoRectangle>());

    emit excludedAreasChanged();
    emit queryDetailsChanged();
}

/*!
    \qmlmethod QtLocation::RouteQuery::addWaypoint(coordinate)

    Appends a coordinate to the list of waypoints. Same coordinate
    can be set multiple times.

    \sa removeWaypoint, clearWaypoints
*/
void QDeclarativeGeoRouteQuery::addWaypoint(const QGeoCoordinate &waypoint)
{
    if (!waypoint.isValid()) {
        qmlInfo(this) << QCoreApplication::translate(CONTEXT_NAME, CANNOT_ADD_INVALID_WAYPOINT);
        return;
    }

    QList<QGeoCoordinate> waypoints = request_.waypoints();
    waypoints.append(waypoint);
    request_.setWaypoints(waypoints);

    if (complete_) {
        emit waypointsChanged();
        emit queryDetailsChanged();
    }
}

/*!
    \qmlmethod QtLocation::RouteQuery::removeWaypoint(coordinate)

    Removes the given from the list of waypoints. In case same coordinate
    appears multiple times, the most recently added coordinate instance is
    removed.

    \sa addWaypoint, clearWaypoints
*/
void QDeclarativeGeoRouteQuery::removeWaypoint(const QGeoCoordinate &waypoint)
{
    QList<QGeoCoordinate> waypoints = request_.waypoints();

    int index = waypoints.lastIndexOf(waypoint);
    if (index == -1) {
        qmlInfo(this) << QCoreApplication::translate(CONTEXT_NAME, CANNOT_REMOVE_WAYPOINT);
        return;
    }

    waypoints.removeAt(index);

    request_.setWaypoints(waypoints);

    emit waypointsChanged();
    emit queryDetailsChanged();
}

/*!
    \qmlmethod QtLocation::RouteQuery::clearWaypoints()

    Clears all waypoints.

    \sa removeWaypoint, addWaypoint
*/
void QDeclarativeGeoRouteQuery::clearWaypoints()
{
    if (request_.waypoints().isEmpty())
        return;

    request_.setWaypoints(QList<QGeoCoordinate>());

    emit waypointsChanged();
    emit queryDetailsChanged();
}

/*!
    \qmlmethod QtLocation::RouteQuery::setFeatureWeight(FeatureType, FeatureWeight)

    Defines the weight to associate with a feature during the planning of a
    route.

    Following lists the possible feature weights:

    \list
    \li RouteQuery.NeutralFeatureWeight - The presence or absence of the feature will not affect the planning of the route
    \li RouteQuery.PreferFeatureWeight - Routes which contain the feature will be preferred over those that do not
    \li RouteQuery.RequireFeatureWeight - Only routes which contain the feature will be considered, otherwise no route will be returned
    \li RouteQuery.AvoidFeatureWeight - Routes which do not contain the feature will be preferred over those that do
    \li RouteQuery.DisallowFeatureWeight - Only routes which do not contain the feature will be considered, otherwise no route will be returned
    \endlist

    \sa featureTypes, resetFeatureWeights, featureWeight

*/

void QDeclarativeGeoRouteQuery::setFeatureWeight(FeatureType featureType, FeatureWeight featureWeight)
{
    if (featureType == NoFeature && !request_.featureTypes().isEmpty()) {
        resetFeatureWeights();
        return;
    }

    // Check if the weight changes, as we need to signal it
    FeatureWeight originalWeight = static_cast<FeatureWeight>(request_.featureWeight(static_cast<QGeoRouteRequest::FeatureType>(featureType)));
    if (featureWeight == originalWeight)
        return;

    request_.setFeatureWeight(static_cast<QGeoRouteRequest::FeatureType>(featureType),
                              static_cast<QGeoRouteRequest::FeatureWeight>(featureWeight));
    if (complete_ && ((originalWeight == NeutralFeatureWeight) || (featureWeight == NeutralFeatureWeight))) {
        // featureTypes should now give a different list, because the original and new weight
        // were not same, and other one was neutral weight
        emit featureTypesChanged();
        emit queryDetailsChanged();
    }
}

/*!
    \qmlmethod QtLocation::RouteQuery::resetFeatureWeights()

    Resets all feature weights to their default state (NeutralFeatureWeight).

    \sa featureTypes, setFeatureWeight, featureWeight
*/
void QDeclarativeGeoRouteQuery::resetFeatureWeights()
{
    // reset all feature types.
    QList<QGeoRouteRequest::FeatureType> featureTypes = request_.featureTypes();
    for (int i = 0; i < featureTypes.count(); ++i) {
        request_.setFeatureWeight(featureTypes.at(i), QGeoRouteRequest::NeutralFeatureWeight);
    }
    if (complete_) {
        emit featureTypesChanged();
        emit queryDetailsChanged();
    }
}

/*!
    \qmlmethod FeatureWeight QtLocation::RouteQuery::featureWeight(FeatureType featureType)

    Gets the weight for the \a featureType.

    \sa featureTypes, setFeatureWeight, resetFeatureWeights
*/

int QDeclarativeGeoRouteQuery::featureWeight(FeatureType featureType)
{
    return request_.featureWeight(static_cast<QGeoRouteRequest::FeatureType>(featureType));
}

/*!
    \internal
*/
void QDeclarativeGeoRouteQuery::setTravelModes(QDeclarativeGeoRouteQuery::TravelModes travelModes)
{
    QGeoRouteRequest::TravelModes reqTravelModes;

    if (travelModes & QDeclarativeGeoRouteQuery::CarTravel)
        reqTravelModes |= QGeoRouteRequest::CarTravel;
    if (travelModes & QDeclarativeGeoRouteQuery::PedestrianTravel)
        reqTravelModes |= QGeoRouteRequest::PedestrianTravel;
    if (travelModes & QDeclarativeGeoRouteQuery::BicycleTravel)
        reqTravelModes |= QGeoRouteRequest::BicycleTravel;
    if (travelModes & QDeclarativeGeoRouteQuery::PublicTransitTravel)
        reqTravelModes |= QGeoRouteRequest::PublicTransitTravel;
    if (travelModes & QDeclarativeGeoRouteQuery::TruckTravel)
        reqTravelModes |= QGeoRouteRequest::TruckTravel;

    if (reqTravelModes == request_.travelModes())
        return;

    request_.setTravelModes(reqTravelModes);

    if (complete_) {
        emit travelModesChanged();
        emit queryDetailsChanged();
    }
}


/*!
    \qmlproperty enumeration RouteQuery::segmentDetail

    The level of detail which will be used in the representation of routing segments.

    \list
    \li RouteQuery.NoSegmentData - No segment data should be included with the route
    \li RouteQuery.BasicSegmentData - Basic segment data will be included with the route
    \endlist

    The default value is RouteQuery.BasicSegmentData
*/

void QDeclarativeGeoRouteQuery::setSegmentDetail(SegmentDetail segmentDetail)
{
    if (static_cast<QGeoRouteRequest::SegmentDetail>(segmentDetail) == request_.segmentDetail())
        return;
    request_.setSegmentDetail(static_cast<QGeoRouteRequest::SegmentDetail>(segmentDetail));
    if (complete_) {
        emit segmentDetailChanged();
        emit queryDetailsChanged();
    }
}

QDeclarativeGeoRouteQuery::SegmentDetail QDeclarativeGeoRouteQuery::segmentDetail() const
{
    return static_cast<QDeclarativeGeoRouteQuery::SegmentDetail>(request_.segmentDetail());
}

/*!
    \qmlproperty enumeration RouteQuery::maneuverDetail

    The level of detail which will be used in the representation of routing maneuvers.

    \list
    \li RouteQuery.NoManeuvers - No maneuvers should be included with the route
    \li RouteQuery.BasicManeuvers - Basic maneuvers will be included with the route
    \endlist

    The default value is RouteQuery.BasicManeuvers
*/

void QDeclarativeGeoRouteQuery::setManeuverDetail(ManeuverDetail maneuverDetail)
{
    if (static_cast<QGeoRouteRequest::ManeuverDetail>(maneuverDetail) == request_.maneuverDetail())
        return;
    request_.setManeuverDetail(static_cast<QGeoRouteRequest::ManeuverDetail>(maneuverDetail));
    if (complete_) {
        emit maneuverDetailChanged();
        emit queryDetailsChanged();
    }
}

QDeclarativeGeoRouteQuery::ManeuverDetail QDeclarativeGeoRouteQuery::maneuverDetail() const
{
    return static_cast<QDeclarativeGeoRouteQuery::ManeuverDetail>(request_.maneuverDetail());
}

/*!
    \qmlproperty enumeration RouteQuery::travelModes

    The travel modes which should be considered during the planning of the route.
    Values can be combined with OR ('|') -operator.

    \list
    \li RouteQuery.CarTravel - The route will be optimized for someone who is driving a car
    \li RouteQuery.PedestrianTravel - The route will be optimized for someone who is walking
    \li RouteQuery.BicycleTravel - The route will be optimized for someone who is riding a bicycle
    \li RouteQuery.PublicTransitTravel - The route will be optimized for someone who is making use of public transit
    \li RouteQuery.TruckTravel - The route will be optimized for someone who is driving a truck
    \endlist

    The default value is RouteQuery.CarTravel
*/

QDeclarativeGeoRouteQuery::TravelModes QDeclarativeGeoRouteQuery::travelModes() const
{
    QGeoRouteRequest::TravelModes reqTravelModes = request_.travelModes();
    QDeclarativeGeoRouteQuery::TravelModes travelModes;

    if (reqTravelModes & QGeoRouteRequest::CarTravel)
        travelModes |= QDeclarativeGeoRouteQuery::CarTravel;
    if (reqTravelModes & QGeoRouteRequest::PedestrianTravel)
        travelModes |= QDeclarativeGeoRouteQuery::PedestrianTravel;
    if (reqTravelModes & QGeoRouteRequest::BicycleTravel)
        travelModes |= QDeclarativeGeoRouteQuery::BicycleTravel;
    if (reqTravelModes & QGeoRouteRequest::PublicTransitTravel)
        travelModes |= QDeclarativeGeoRouteQuery::PublicTransitTravel;
    if (reqTravelModes & QGeoRouteRequest::TruckTravel)
        travelModes |= QDeclarativeGeoRouteQuery::TruckTravel;

    return travelModes;
}

/*!
    \qmlproperty enumeration RouteQuery::routeOptimizations

    The route optimizations which should be considered during the planning of the route.
    Values can be combined with OR ('|') -operator.

    \list
    \li RouteQuery.ShortestRoute - Minimize the length of the journey
    \li RouteQuery.FastestRoute - Minimize the traveling time for the journey
    \li RouteQuery.MostEconomicRoute - Minimize the cost of the journey
    \li RouteQuery.MostScenicRoute - Maximize the scenic potential of the journey
    \endlist

    The default value is RouteQuery.FastestRoute
*/

QDeclarativeGeoRouteQuery::RouteOptimizations QDeclarativeGeoRouteQuery::routeOptimizations() const
{
    QGeoRouteRequest::RouteOptimizations reqOptimizations = request_.routeOptimization();
    QDeclarativeGeoRouteQuery::RouteOptimizations optimization;

    if (reqOptimizations & QGeoRouteRequest::ShortestRoute)
        optimization |= QDeclarativeGeoRouteQuery::ShortestRoute;
    if (reqOptimizations & QGeoRouteRequest::FastestRoute)
        optimization |= QDeclarativeGeoRouteQuery::FastestRoute;
    if (reqOptimizations & QGeoRouteRequest::MostEconomicRoute)
        optimization |= QDeclarativeGeoRouteQuery::MostEconomicRoute;
    if (reqOptimizations & QGeoRouteRequest::MostScenicRoute)
        optimization |= QDeclarativeGeoRouteQuery::MostScenicRoute;

    return optimization;
}

void QDeclarativeGeoRouteQuery::setRouteOptimizations(QDeclarativeGeoRouteQuery::RouteOptimizations optimization)
{
    QGeoRouteRequest::RouteOptimizations reqOptimizations;

    if (optimization & QDeclarativeGeoRouteQuery::ShortestRoute)
        reqOptimizations |= QGeoRouteRequest::ShortestRoute;
    if (optimization & QDeclarativeGeoRouteQuery::FastestRoute)
        reqOptimizations |= QGeoRouteRequest::FastestRoute;
    if (optimization & QDeclarativeGeoRouteQuery::MostEconomicRoute)
        reqOptimizations |= QGeoRouteRequest::MostEconomicRoute;
    if (optimization & QDeclarativeGeoRouteQuery::MostScenicRoute)
        reqOptimizations |= QGeoRouteRequest::MostScenicRoute;

    if (reqOptimizations == request_.routeOptimization())
        return;

    request_.setRouteOptimization(reqOptimizations);

    if (complete_) {
        emit routeOptimizationsChanged();
        emit queryDetailsChanged();
    }
}

/*!
    \internal
*/
QGeoRouteRequest QDeclarativeGeoRouteQuery::routeRequest() const
{
    return request_;
}

void QDeclarativeGeoRouteQuery::excludedAreaCoordinateChanged()
{
    if (!m_excludedAreaCoordinateChanged) {
        m_excludedAreaCoordinateChanged = true;
        QMetaObject::invokeMethod(this, "doCoordinateChanged", Qt::QueuedConnection);
    }
}

void QDeclarativeGeoRouteQuery::doCoordinateChanged()
{
    m_excludedAreaCoordinateChanged = false;
    emit queryDetailsChanged();
}

#include "moc_qdeclarativegeoroutemodel_p.cpp"

QT_END_NAMESPACE<|MERGE_RESOLUTION|>--- conflicted
+++ resolved
@@ -746,11 +746,7 @@
         waypointArray->putIndexed(i, cv);
     }
 
-<<<<<<< HEAD
-    return new QJSValuePrivate(v4, waypointArray);
-=======
     return new QJSValuePrivate(v4, QV4::ValueRef(waypointArray));
->>>>>>> 654b01af
 }
 
 void QDeclarativeGeoRouteQuery::setWaypoints(const QJSValue &value)
@@ -809,11 +805,7 @@
         excludedAreasArray->putIndexed(i, cv);
     }
 
-<<<<<<< HEAD
-    return new QJSValuePrivate(v4, excludedAreasArray);
-=======
     return new QJSValuePrivate(v4, QV4::ValueRef(excludedAreasArray));
->>>>>>> 654b01af
 }
 
 void QDeclarativeGeoRouteQuery::setExcludedAreas(const QJSValue &value)

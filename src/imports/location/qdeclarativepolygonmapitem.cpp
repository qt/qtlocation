/****************************************************************************
 **
 ** Copyright (C) 2013 Digia Plc and/or its subsidiary(-ies).
 ** Contact: http://www.qt-project.org/legal
 **
 ** This file is part of the QtLocation module of the Qt Toolkit.
 **
 ** $QT_BEGIN_LICENSE:LGPL$
 ** Commercial License Usage
 ** Licensees holding valid commercial Qt licenses may use this file in
 ** accordance with the commercial license agreement provided with the
 ** Software or, alternatively, in accordance with the terms contained in
 ** a written agreement between you and Digia.  For licensing terms and
 ** conditions see http://qt.digia.com/licensing.  For further information
 ** use the contact form at http://qt.digia.com/contact-us.
 **
 ** GNU Lesser General Public License Usage
 ** Alternatively, this file may be used under the terms of the GNU Lesser
 ** General Public License version 2.1 as published by the Free Software
 ** Foundation and appearing in the file LICENSE.LGPL included in the
 ** packaging of this file.  Please review the following information to
 ** ensure the GNU Lesser General Public License version 2.1 requirements
 ** will be met: http://www.gnu.org/licenses/old-licenses/lgpl-2.1.html.
 **
 ** In addition, as a special exception, Digia gives you certain additional
 ** rights.  These rights are described in the Digia Qt LGPL Exception
 ** version 1.1, included in the file LGPL_EXCEPTION.txt in this package.
 **
 ** GNU General Public License Usage
 ** Alternatively, this file may be used under the terms of the GNU
 ** General Public License version 3.0 as published by the Free Software
 ** Foundation and appearing in the file LICENSE.GPL included in the
 ** packaging of this file.  Please review the following information to
 ** ensure the GNU General Public License version 3.0 requirements will be
 ** met: http://www.gnu.org/copyleft/gpl.html.
 **
 **
 ** $QT_END_LICENSE$
 **
 ****************************************************************************/

#include "qdeclarativepolygonmapitem_p.h"
#include "qgeocameracapabilities_p.h"
#include "qlocationutils_p.h"
#include "error_messages.h"
#include "locationvaluetypehelper_p.h"

#include <QtGui/private/qtriangulator_p.h>
#include <QtQml/QQmlInfo>
#include <QtQml/QQmlContext>
#include <QtQml/private/qqmlengine_p.h>
#include <private/qqmlvaluetypewrapper_p.h>
#include <private/qjsvalue_p.h>
#include <QPainter>
#include <QPainterPath>
#include <qnumeric.h>

/* poly2tri triangulator includes */
#include "../../3rdparty/poly2tri/common/shapes.h"
#include "../../3rdparty/poly2tri/sweep/cdt.h"

QT_BEGIN_NAMESPACE

/*!
    \qmltype MapPolygon
    \instantiates QDeclarativePolygonMapItem
    \inqmlmodule QtLocation
    \ingroup qml-QtLocation5-maps
    \since Qt Location 5.0

    \brief The MapPolygon type displays a polygon on a Map

    The MapPolygon type displays a polygon on a Map, specified in terms of an ordered list of
    \l {QtPositioning::coordinate}{coordinates}. For best appearance and results, polygons should be
    simple (not self-intersecting).

    The \l {QtPositioning::coordinate}{coordinates} on the path cannot be directly changed after
    being added to the Polygon.  Instead, copy the \l path into a var, modify the copy and reassign
    the copy back to the \l path.

    \code
    var path = mapPolygon.path;
    path[0].latitude = 5;
    mapPolygon.path = path;
    \endcode

    Coordinates can also be added and removed at any time using the \l addCoordinate and
    \l removeCoordinate methods.

    For drawing rectangles with "straight" edges (same latitude across one
    edge, same latitude across the other), the \l MapRectangle type provides
    a simpler, two-point API.

    By default, the polygon is displayed as a 1 pixel black border with no
    fill. To change its appearance, use the \l color, \l border.color and
    \l border.width properties.

    \note Since MapPolygons are geographic items, dragging a MapPolygon
    (through the use of \l MapMouseArea) causes its vertices to be
    recalculated in the geographic coordinate space. The edges retain the
    same geographic lengths (latitude and longitude differences between the
    vertices), but they remain straight. Apparent stretching of the item occurs
    when dragged to a different latitude.

    \section2 Performance

    MapPolygons have a rendering cost that is O(n) with respect to the number
    of vertices. This means that the per frame cost of having a Polygon on the
    Map grows in direct proportion to the number of points on the Polygon. There
    is an additional triangulation cost (approximately O(n log n)) which is
    currently paid with each frame, but in future may be paid only upon adding
    or removing points.

    Like the other map objects, MapPolygon is normally drawn without a smooth
    appearance. Setting the \l {QtQuick2::Item::opacity}{opacity} property will force the object to
    be blended, which decreases performance considerably depending on the hardware in use.

    \section2 Example Usage

    The following snippet shows a MapPolygon being used to display a triangle,
    with three vertices near Brisbane, Australia. The triangle is filled in
    green, with a 1 pixel black border.

    \code
    Map {
        MapPolygon {
            color: 'green'
            path: [
                { latitude: -27, longitude: 153.0 },
                { latitude: -27, longitude: 154.1 },
                { latitude: -28, longitude: 153.5 }
            ]
        }
    }
    \endcode

    \image api-mappolygon.png
*/

struct Vertex
{
    QVector2D position;
};

QGeoMapPolygonGeometry::QGeoMapPolygonGeometry(QObject *parent) :
    QGeoMapItemGeometry(parent), assumeSimple_(false)
{
}

/*!
    \internal
*/
void QGeoMapPolygonGeometry::updateSourcePoints(const QGeoMap &map,
                                                const QList<QGeoCoordinate> &path)
{
    if (!sourceDirty_)
        return;

    qreal minX = -1.0;

    // build the actual path
    QPointF origin;
    QPointF lastPoint;
    srcPath_ = QPainterPath();

    qreal unwrapBelowX = 0;
    if (preserveGeometry_ )
        unwrapBelowX = map.coordinateToScreenPosition(geoLeftBound_, false).x();

    for (int i = 0; i < path.size(); ++i) {
        const QGeoCoordinate &coord = path.at(i);

        if (!coord.isValid())
            continue;

        QPointF point = map.coordinateToScreenPosition(coord, false);

        // We can get NaN if the map isn't set up correctly, or the projection
        // is faulty -- probably best thing to do is abort
        if (!qIsFinite(point.x()) || !qIsFinite(point.y()))
            return;

        // unwrap x to preserve geometry if moved to border of map
        if (preserveGeometry_ && point.x() < unwrapBelowX && !qFuzzyCompare(point.x(), unwrapBelowX))
            point.setX(unwrapBelowX + geoDistanceToScreenWidth(map, geoLeftBound_, coord));

        if (i == 0) {
            origin = point;
            minX = point.x();
            srcOrigin_ = coord;
            srcPath_.moveTo(point - origin);
            lastPoint = point;
        } else {
            if (point.x() <= minX)
                minX = point.x();
            const QPointF diff = (point - lastPoint);
            if (diff.x() * diff.x() + diff.y() * diff.y() >= 3.0) {
                srcPath_.lineTo(point - origin);
                lastPoint = point;
            }
        }
    }

    srcPath_.closeSubpath();

    if (!assumeSimple_)
        srcPath_ = srcPath_.simplified();

    sourceBounds_ = srcPath_.boundingRect();
    geoLeftBound_ = map.screenPositionToCoordinate(QPointF(minX, 0), false);
}

/*!
    \internal
*/
void QGeoMapPolygonGeometry::updateScreenPoints(const QGeoMap &map)
{
    if (!screenDirty_)
        return;

    if (map.width() == 0 || map.height() == 0) {
        clear();
        return;
    }

    QPointF origin = map.coordinateToScreenPosition(srcOrigin_, false);

    // Create the viewport rect in the same coordinate system
    // as the actual points
    QRectF viewport(0, 0, map.width(), map.height());
    viewport.translate(-1 * origin);

    QPainterPath vpPath;
    vpPath.addRect(viewport);

    QPainterPath ppi;
    if (clipToViewport_)
        ppi = srcPath_.intersected(vpPath); // get the clipped version of the path
    else ppi = srcPath_;

    clear();

    // a polygon requires at least 3 points;
    if (ppi.elementCount() < 3)
        return;

    // Intersection between the viewport and a concave polygon can create multiple polygons
    // joined by a line at the viewport border, and poly2tri does not triangulate this very well
    // so use the full src path if the resulting polygon is concave.
    if (clipToViewport_) {
        int changeInX = 0;
        int changeInY = 0;
        QPainterPath::Element e1 = ppi.elementAt(1);
        QPainterPath::Element e = ppi.elementAt(0);
        QVector2D edgeA(e1.x - e.x ,e1.y - e.y);
        for (int i = 2; i <= ppi.elementCount(); ++i) {
            e = ppi.elementAt(i % ppi.elementCount());
            if (e.x == e1.x && e.y == e1.y)
                continue;
            QVector2D edgeB(e.x - e1.x, e.y - e1.y);
            if ((edgeA.x() < 0) == (edgeB.x() >= 0))
                changeInX++;
            if ((edgeA.y() < 0) == (edgeB.y() >= 0))
                changeInY++;
            edgeA = edgeB;
            e1 = e;
        }
        if (changeInX > 2 || changeInY > 2) // polygon is concave
            ppi = srcPath_;
    }

    // translate the path into top-left-centric coordinates
    QRectF bb = ppi.boundingRect();
    ppi.translate(-bb.left(), -bb.top());
    firstPointOffset_ = -1 * bb.topLeft();

    ppi.closeSubpath();

    screenOutline_ = ppi;

    std::vector<p2t::Point*> curPts;
    curPts.reserve(ppi.elementCount());
    for (int i = 0; i < ppi.elementCount(); ++i) {
        const QPainterPath::Element e = ppi.elementAt(i);
        if (e.isMoveTo() || i == ppi.elementCount() - 1
                || (qAbs(e.x - curPts.front()->x) < 0.1
                    && qAbs(e.y - curPts.front()->y) < 0.1)) {
            if (curPts.size() > 2) {
                p2t::CDT *cdt = new p2t::CDT(curPts);
                cdt->Triangulate();
                std::vector<p2t::Triangle*> tris = cdt->GetTriangles();
                screenVertices_.reserve(screenVertices_.size() + int(tris.size()));
                for (size_t i = 0; i < tris.size(); ++i) {
                    p2t::Triangle *t = tris.at(i);
                    for (int j = 0; j < 3; ++j) {
                        p2t::Point *p = t->GetPoint(j);
                        screenVertices_ << Point(p->x, p->y);
                    }
                }
                delete cdt;
            }
            curPts.clear();
            curPts.reserve(ppi.elementCount() - i);
            curPts.push_back(new p2t::Point(e.x, e.y));
        } else if (e.isLineTo()) {
            curPts.push_back(new p2t::Point(e.x, e.y));
        } else {
            qWarning("Unhandled element type in polygon painterpath");
        }
    }

    if (curPts.size() > 0) {
        qDeleteAll(curPts.begin(), curPts.end());
        curPts.clear();
    }

    screenBounds_ = ppi.boundingRect();

}

QDeclarativePolygonMapItem::QDeclarativePolygonMapItem(QQuickItem *parent) :
    QDeclarativeGeoMapItemBase(parent),
    color_(Qt::transparent),
    dirtyMaterial_(true)
{
    setFlag(ItemHasContents, true);
    QObject::connect(&border_, SIGNAL(colorChanged(QColor)),
                     this, SLOT(handleBorderUpdated()));
    QObject::connect(&border_, SIGNAL(widthChanged(qreal)),
                     this, SLOT(handleBorderUpdated()));
}

/*!
    \internal
*/
void QDeclarativePolygonMapItem::handleBorderUpdated()
{
    borderGeometry_.markSourceDirty();
    updateMapItem();
}

QDeclarativePolygonMapItem::~QDeclarativePolygonMapItem()
{
}

/*!
    \qmlpropertygroup Location::MapPolygon::border
    \qmlproperty int MapPolygon::border.width
    \qmlproperty color MapPolygon::border.color

    This property is part of the border property group. The border property
    group holds the width and color used to draw the border of the circle.

    The width is in pixels and is independent of the zoom level of the map.

    The default values correspond to a black border with a width of 1 pixel.
    For no line, use a width of 0 or a transparent color.
*/

QDeclarativeMapLineProperties *QDeclarativePolygonMapItem::border()
{
    return &border_;
}

/*!
    \internal
*/
void QDeclarativePolygonMapItem::setMap(QDeclarativeGeoMap *quickMap, QGeoMap *map)
{
    QDeclarativeGeoMapItemBase::setMap(quickMap,map);
    if (map) {
        geometry_.markSourceDirty();
        borderGeometry_.markSourceDirty();
        updateMapItem();
    }
}

/*!
    \qmlproperty list<coordinate> MapPolygon::path

    This property holds the ordered list of coordinates which
    define the polygon.

    \sa addCoordinate, removeCoordinate
*/
QJSValue QDeclarativePolygonMapItem::path() const
{
    QQmlContext *context = QQmlEngine::contextForObject(parent());
    QQmlEngine *engine = context->engine();
    QV8Engine *v8Engine = QQmlEnginePrivate::getV8Engine(engine);
    QV4::ExecutionEngine *v4 = QV8Engine::getV4(v8Engine);

    QV4::Scope scope(v4);
    QV4::Scoped<QV4::ArrayObject> pathArray(scope, v4->newArrayObject(path_.length()));
    for (int i = 0; i < path_.length(); ++i) {
        const QGeoCoordinate &c = path_.at(i);

        QQmlValueType *vt = QQmlValueTypeFactory::valueType(qMetaTypeId<QGeoCoordinate>());
        QV4::ScopedValue cv(scope, QV4::QmlValueTypeWrapper::create(v8Engine, QVariant::fromValue(c), vt));

        pathArray->putIndexed(i, cv);
    }

<<<<<<< HEAD
    return new QJSValuePrivate(v4, pathArray);
=======
    return new QJSValuePrivate(v4, QV4::ValueRef(pathArray));
>>>>>>> 654b01af
}

void QDeclarativePolygonMapItem::setPath(const QJSValue &value)
{
    if (!value.isArray())
        return;

    QList<QGeoCoordinate> pathList;
    quint32 length = value.property(QStringLiteral("length")).toUInt();
    for (quint32 i = 0; i < length; ++i) {
        bool ok;
        QGeoCoordinate c = parseCoordinate(value.property(i), &ok);

        if (!ok || !c.isValid()) {
            qmlInfo(this) << "Unsupported path type";
            return;
        }

        pathList.append(c);
    }

    if (path_ == pathList)
        return;

    path_ = pathList;

    geometry_.markSourceDirty();
    borderGeometry_.markSourceDirty();
    updateMapItem();
    emit pathChanged();
}

/*!
    \qmlmethod MapPolygon::addCoordinate(coordinate)

    Adds a coordinate to the path.

    \sa removeCoordinate, path
*/

void QDeclarativePolygonMapItem::addCoordinate(const QGeoCoordinate &coordinate)
{
    path_.append(coordinate);

    geometry_.markSourceDirty();
    borderGeometry_.markSourceDirty();
    updateMapItem();
    emit pathChanged();
}

/*!
    \qmlmethod MapPolygon::removeCoordinate(coordinate)

    Removes a coordinate from the path. If there are multiple instances of the
    same coordinate, the one added last is removed.

    \sa addCoordinate, path

*/

void QDeclarativePolygonMapItem::removeCoordinate(const QGeoCoordinate &coordinate)
{
    int index = path_.lastIndexOf(coordinate);

    if (index == -1) {
        qmlInfo(this) << QCoreApplication::translate(CONTEXT_NAME, COORD_NOT_BELONG_TO).arg("PolygonMapItem");
        return;
    }

    if (path_.count() < index + 1) {
        qmlInfo(this) << QCoreApplication::translate(CONTEXT_NAME, COORD_NOT_BELONG_TO).arg("PolygonMapItem");
        return;
    }
    path_.removeAt(index);

    geometry_.markSourceDirty();
    borderGeometry_.markSourceDirty();
    updateMapItem();
    emit pathChanged();
}

/*!
    \qmlproperty color MapPolygon::color

    This property holds the color used to fill the polygon.

    The default value is transparent.
*/

QColor QDeclarativePolygonMapItem::color() const
{
    return color_;
}

void QDeclarativePolygonMapItem::setColor(const QColor &color)
{
    if (color_ == color)
        return;

    color_ = color;
    dirtyMaterial_ = true;
    updateMapItem();
    emit colorChanged(color_);
}

/*!
    \internal
*/
QSGNode *QDeclarativePolygonMapItem::updateMapItemPaintNode(QSGNode *oldNode, UpdatePaintNodeData *data)
{
    Q_UNUSED(data);
    MapPolygonNode *node = static_cast<MapPolygonNode *>(oldNode);

    if (!node)
        node = new MapPolygonNode();

    //TODO: update only material
    if (geometry_.isScreenDirty() || borderGeometry_.isScreenDirty() || dirtyMaterial_) {
        node->update(color_, border_.color(), &geometry_, &borderGeometry_);
        geometry_.setPreserveGeometry(false);
        borderGeometry_.setPreserveGeometry(false);
        geometry_.markClean();
        borderGeometry_.markClean();
        dirtyMaterial_ = false;
    }
    return node;
}

/*!
    \internal
*/
void QDeclarativePolygonMapItem::updateMapItem()
{
    if (!map() || path_.count() == 0)
        return;

    geometry_.updateSourcePoints(*map(), path_);
    geometry_.updateScreenPoints(*map());

    if (border_.color() != Qt::transparent && border_.width() > 0) {
        QList<QGeoCoordinate> closedPath = path_;
        closedPath << closedPath.first();
        borderGeometry_.updateSourcePoints(*map(), closedPath);
        borderGeometry_.updateScreenPoints(*map(), border_.width());

        QList<QGeoMapItemGeometry *> geoms;
        geoms << &geometry_ << &borderGeometry_;
        QRectF combined = QGeoMapItemGeometry::translateToCommonOrigin(geoms);

        setWidth(combined.width());
        setHeight(combined.height());
    } else {
        borderGeometry_.clear();
        setWidth(geometry_.sourceBoundingBox().width());
        setHeight(geometry_.sourceBoundingBox().height());
    }
    setPositionOnMap(path_.at(0), -1 * geometry_.sourceBoundingBox().topLeft());
    update();
}

/*!
    \internal
*/
void QDeclarativePolygonMapItem::afterViewportChanged(const QGeoMapViewportChangeEvent &event)
{
    if (event.mapSize.width() <= 0 || event.mapSize.height() <= 0)
        return;

    // if the scene is tilted, we must regenerate our geometry every frame
    if (map()->cameraCapabilities().supportsTilting()
            && (event.cameraData.tilt() > 0.1
                || event.cameraData.tilt() < -0.1)) {
        geometry_.markSourceDirty();
        borderGeometry_.markSourceDirty();
    }

    // if the scene is rolled, we must regen too
    if (map()->cameraCapabilities().supportsRolling()
            && (event.cameraData.roll() > 0.1
                || event.cameraData.roll() < -0.1)) {
        geometry_.markSourceDirty();
        borderGeometry_.markSourceDirty();
    }

    // otherwise, only regen on rotate, resize and zoom
    if (event.bearingChanged || event.mapSizeChanged || event.zoomLevelChanged) {
        geometry_.markSourceDirty();
        borderGeometry_.markSourceDirty();
    }
    geometry_.setPreserveGeometry(true, geometry_.geoLeftBound());
    borderGeometry_.setPreserveGeometry(true, borderGeometry_.geoLeftBound());
    geometry_.markScreenDirty();
    borderGeometry_.markScreenDirty();
    updateMapItem();
}

/*!
    \internal
*/
bool QDeclarativePolygonMapItem::contains(const QPointF &point) const
{
    return (geometry_.contains(point) || borderGeometry_.contains(point));
}

/*!
    \internal
*/
void QDeclarativePolygonMapItem::dragStarted()
{
    geometry_.markFullScreenDirty();
    borderGeometry_.markFullScreenDirty();
    updateMapItem();
}

/*!
    \internal
*/
void QDeclarativePolygonMapItem::dragEnded()
{
    QPointF newPoint = QPointF(x(),y()) + geometry_.firstPointOffset();
    QGeoCoordinate newCoordinate = map()->screenPositionToCoordinate(newPoint, false);
    if (newCoordinate.isValid()) {
        double firstLongitude = path_.at(0).longitude();
        double firstLatitude = path_.at(0).latitude();
        double minMaxLatitude = firstLatitude;
        // prevent dragging over valid min and max latitudes
        for (int i = 0; i < path_.count(); ++i) {
            double newLatitude = path_.at(i).latitude()
                    + newCoordinate.latitude() - firstLatitude;
            if (!QLocationUtils::isValidLat(newLatitude)) {
                if (qAbs(newLatitude) > qAbs(minMaxLatitude)) {
                    minMaxLatitude = newLatitude;
                }
            }
        }
        // calculate offset needed to re-position the item within map border
        double offsetLatitude = minMaxLatitude - QLocationUtils::clipLat(minMaxLatitude);
        for (int i = 0; i < path_.count(); ++i) {
            QGeoCoordinate coord = path_.at(i);
            // handle dateline crossing
            coord.setLongitude(QLocationUtils::wrapLong(coord.longitude()
                               + newCoordinate.longitude() - firstLongitude));
            coord.setLatitude(coord.latitude()
                              + newCoordinate.latitude() - firstLatitude - offsetLatitude);

            path_.replace(i, coord);
        }

        QGeoCoordinate leftBoundCoord = geometry_.geoLeftBound();
        leftBoundCoord.setLongitude(QLocationUtils::wrapLong(leftBoundCoord.longitude()
                           + newCoordinate.longitude() - firstLongitude));
        geometry_.setPreserveGeometry(true, leftBoundCoord);
        borderGeometry_.setPreserveGeometry(true, leftBoundCoord);
        geometry_.markSourceDirty();
        borderGeometry_.markSourceDirty();
        updateMapItem();
        emit pathChanged();
    }
}

//////////////////////////////////////////////////////////////////////

MapPolygonNode::MapPolygonNode() :
    border_(new MapPolylineNode()),
    geometry_(QSGGeometry::defaultAttributes_Point2D(), 0),
    blocked_(true)
{
    geometry_.setDrawingMode(GL_TRIANGLES);
    QSGGeometryNode::setMaterial(&fill_material_);
    QSGGeometryNode::setGeometry(&geometry_);

    appendChildNode(border_);
}

MapPolygonNode::~MapPolygonNode()
{
}

/*!
    \internal
*/
bool MapPolygonNode::isSubtreeBlocked() const
{
    return blocked_;
}

/*!
    \internal
*/
void MapPolygonNode::update(const QColor &fillColor, const QColor &borderColor,
                            const QGeoMapItemGeometry *fillShape,
                            const QGeoMapItemGeometry *borderShape)
{
    /* Do the border update first */
    border_->update(borderColor, borderShape);

    /* If we have neither fill nor border with valid points, block the whole
     * tree. We can't just block the fill without blocking the border too, so
     * we're a little conservative here (maybe at the expense of rendering
     * accuracy) */
    if (fillShape->size() == 0) {
        if (borderShape->size() == 0) {
            blocked_ = true;
            return;
        } else {
            blocked_ = false;
        }
    } else {
        blocked_ = false;
    }

    QSGGeometry *fill = QSGGeometryNode::geometry();
    fillShape->allocateAndFill(fill);
    markDirty(DirtyGeometry);

    if (fillColor != fill_material_.color()) {
        fill_material_.setColor(fillColor);
        setMaterial(&fill_material_);
        markDirty(DirtyMaterial);
    }
}
QT_END_NAMESPACE<|MERGE_RESOLUTION|>--- conflicted
+++ resolved
@@ -401,11 +401,7 @@
         pathArray->putIndexed(i, cv);
     }
 
-<<<<<<< HEAD
-    return new QJSValuePrivate(v4, pathArray);
-=======
     return new QJSValuePrivate(v4, QV4::ValueRef(pathArray));
->>>>>>> 654b01af
 }
 
 void QDeclarativePolygonMapItem::setPath(const QJSValue &value)

--- conflicted
+++ resolved
@@ -171,11 +171,6 @@
     void initialize();
 private Q_SLOTS:
     void mappingManagerInitialized();
-<<<<<<< HEAD
-=======
-    void mapZoomLevelChanged(qreal zoom);
-    void mapCenterChanged(const QGeoCoordinate &center);
->>>>>>> 75dd424e
     void pluginReady();
     void onMapChildrenChanged();
 
@@ -205,13 +200,10 @@
     QGeoCameraData m_cameraData;
     bool m_componentCompleted;
     bool m_pendingFitViewport;
-<<<<<<< HEAD
     bool m_copyrightsVisible;
     double m_maximumViewportLatitude;
     bool m_initialized;
-=======
     bool m_validRegion;
->>>>>>> 75dd424e
 
     friend class QDeclarativeGeoMapItem;
     friend class QDeclarativeGeoMapItemView;

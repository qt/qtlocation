--- conflicted
+++ resolved
@@ -106,10 +106,7 @@
             qRegisterMetaType<QGeoCircle>("QGeoCircle");
             qRegisterMetaType<QGeoLocation>("QGeoLocation");
 
-<<<<<<< HEAD
             qRegisterAnimationInterpolator<QGeoCoordinate>(geoCoordinateInterpolator);
-            qmlRegisterType<QDeclarativeGeoCoordinateAnimation>(uri, 5, 3, "CoordinateAnimation");
-=======
             QQml_addValueTypeProvider(getValueTypeProvider());
 
             // Register the 5.0 types
@@ -129,7 +126,10 @@
             qmlRegisterType<QDeclarativePositionSource  >(uri, major, minor, "PositionSource");
             qmlRegisterType<QDeclarativeGeoAddress      >(uri, major, minor, "Address");
             qmlRegisterType<QDeclarativeGeoLocation     >(uri, major, minor, "Location");
->>>>>>> 654b01af
+
+            // Register the 5.3 types
+            minor = 3;
+            qmlRegisterType<QDeclarativeGeoCoordinateAnimation>(uri, 5, 3, "CoordinateAnimation");
         } else {
             qDebug() << "Unsupported URI given to load positioning QML plugin: " << QLatin1String(uri);
         }

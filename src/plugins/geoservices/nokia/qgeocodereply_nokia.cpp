/****************************************************************************
**
** Copyright (C) 2015 The Qt Company Ltd.
** Contact: http://www.qt.io/licensing/
**
** This file is part of the QtLocation module of the Qt Toolkit.
**
** $QT_BEGIN_LICENSE:LGPL3$
** Commercial License Usage
** Licensees holding valid commercial Qt licenses may use this file in
** accordance with the commercial license agreement provided with the
** Software or, alternatively, in accordance with the terms contained in
** a written agreement between you and The Qt Company. For licensing terms
** and conditions see http://www.qt.io/terms-conditions. For further
** information use the contact form at http://www.qt.io/contact-us.
**
** GNU Lesser General Public License Usage
** Alternatively, this file may be used under the terms of the GNU Lesser
** General Public License version 3 as published by the Free Software
** Foundation and appearing in the file LICENSE.LGPLv3 included in the
** packaging of this file. Please review the following information to
** ensure the GNU Lesser General Public License version 3 requirements
** will be met: https://www.gnu.org/licenses/lgpl.html.
**
** GNU General Public License Usage
** Alternatively, this file may be used under the terms of the GNU
** General Public License version 2.0 or later as published by the Free
** Software Foundation and appearing in the file LICENSE.GPL included in
** the packaging of this file. Please review the following information to
** ensure the GNU General Public License version 2.0 requirements will be
** met: http://www.gnu.org/licenses/gpl-2.0.html.
**
** $QT_END_LICENSE$
**
****************************************************************************/

#include "qgeocodereply_nokia.h"
#include "qgeocodejsonparser.h"
#include "qgeoerror_messages.h"

#include <QtPositioning/QGeoShape>
#include <QtCore/QCoreApplication>

Q_DECLARE_METATYPE(QList<QGeoLocation>)

QT_BEGIN_NAMESPACE

// manualBoundsRequired will be true if the parser has to manually
// check if a given result lies within the viewport bounds,
// and false if the bounds information was able to be supplied
// to the server in the request (so it should not return any
// out-of-bounds results).
QGeoCodeReplyNokia::QGeoCodeReplyNokia(QNetworkReply *reply, int limit, int offset,
<<<<<<< HEAD
                                       const QGeoShape &viewport, QObject *parent)
:   QGeoCodeReply(parent), m_parsing(false)
=======
                                       const QGeoShape &viewport, bool manualBoundsRequired,
                                       QObject *parent)
:   QGeoCodeReply(parent), m_reply(reply), m_parsing(false), m_manualBoundsRequired(manualBoundsRequired)
>>>>>>> ba9b7b9e
{
    if (!reply) {
        setError(UnknownError, QStringLiteral("Null reply"));
        return;
    }
    qRegisterMetaType<QList<QGeoLocation> >();

    connect(reply, SIGNAL(finished()), this, SLOT(networkFinished()));
    connect(reply, SIGNAL(error(QNetworkReply::NetworkError)),
            this, SLOT(networkError(QNetworkReply::NetworkError)));
    connect(this, &QGeoCodeReply::aborted, reply, &QNetworkReply::abort);
    connect(this, &QGeoCodeReply::aborted, [this](){ m_parsing = false; });
    connect(this, &QObject::destroyed, reply, &QObject::deleteLater);


    setLimit(limit);
    setOffset(offset);
    setViewport(viewport);
}

QGeoCodeReplyNokia::~QGeoCodeReplyNokia()
{
}

void QGeoCodeReplyNokia::networkFinished()
{
    QNetworkReply *reply = qobject_cast<QNetworkReply *>(sender());
    reply->deleteLater();

    if (reply->error() != QNetworkReply::NoError)
        return;

    QGeoCodeJsonParser *parser = new QGeoCodeJsonParser; // QRunnable, autoDelete = true.
    if (m_manualBoundsRequired)
        parser->setBounds(viewport());
    connect(parser, SIGNAL(results(QList<QGeoLocation>)),
            this, SLOT(appendResults(QList<QGeoLocation>)));
    connect(parser, SIGNAL(error(QString)), this, SLOT(parseError(QString)));

    m_parsing = true;
    parser->parse(reply->readAll());
}

void QGeoCodeReplyNokia::networkError(QNetworkReply::NetworkError error)
{
    Q_UNUSED(error)

    QNetworkReply *reply = qobject_cast<QNetworkReply *>(sender());
    reply->deleteLater();
    setError(QGeoCodeReply::CommunicationError, reply->errorString());
}

void QGeoCodeReplyNokia::appendResults(const QList<QGeoLocation> &locations)
{
    if (!m_parsing)
        return;

    m_parsing = false;
    setLocations(locations);
    setFinished(true);
}

void QGeoCodeReplyNokia::parseError(const QString &errorString)
{
    Q_UNUSED(errorString)

    setError(QGeoCodeReply::ParseError,
             QCoreApplication::translate(NOKIA_PLUGIN_CONTEXT_NAME, RESPONSE_NOT_RECOGNIZABLE));
}

QT_END_NAMESPACE<|MERGE_RESOLUTION|>--- conflicted
+++ resolved
@@ -51,14 +51,9 @@
 // to the server in the request (so it should not return any
 // out-of-bounds results).
 QGeoCodeReplyNokia::QGeoCodeReplyNokia(QNetworkReply *reply, int limit, int offset,
-<<<<<<< HEAD
-                                       const QGeoShape &viewport, QObject *parent)
-:   QGeoCodeReply(parent), m_parsing(false)
-=======
                                        const QGeoShape &viewport, bool manualBoundsRequired,
                                        QObject *parent)
-:   QGeoCodeReply(parent), m_reply(reply), m_parsing(false), m_manualBoundsRequired(manualBoundsRequired)
->>>>>>> ba9b7b9e
+:   QGeoCodeReply(parent), m_parsing(false), m_manualBoundsRequired(manualBoundsRequired)
 {
     if (!reply) {
         setError(UnknownError, QStringLiteral("Null reply"));

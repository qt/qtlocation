--- conflicted
+++ resolved
@@ -40,11 +40,7 @@
 #include "qgeotiledmappingmanagerengineosm.h"
 #include "qgeotilefetcherosm.h"
 #include "qgeotiledmaposm.h"
-<<<<<<< HEAD
 #include "qgeofiletilecacheosm.h"
-=======
-#include "qgeotileproviderosm.h"
->>>>>>> 1a1d2e3f
 
 #include <QtLocation/private/qgeocameracapabilities_p.h>
 #include <QtLocation/private/qgeomaptype_p.h>
@@ -196,18 +192,20 @@
 
     setTileFetcher(tileFetcher);
 
-<<<<<<< HEAD
-
     if (parameters.contains(QStringLiteral("osm.mapping.cache.directory"))) {
         m_cacheDirectory = parameters.value(QStringLiteral("osm.mapping.cache.directory")).toString();
     } else {
         // managerName() is not yet set, we have to hardcode the plugin name below
         m_cacheDirectory = QAbstractGeoTileCache::baseCacheDirectory() + QLatin1String("osm");
     }
-    if (parameters.contains(QStringLiteral("osm.mapping.offline.directory"))) {
+    if (parameters.contains(QStringLiteral("osm.mapping.offline.directory")))
         m_offlineDirectory = parameters.value(QStringLiteral("osm.mapping.offline.directory")).toString();
-    }
+
     QAbstractGeoTileCache *tileCache = new QGeoFileTileCacheOsm(m_offlineDirectory, m_cacheDirectory);
+
+    // 50mb of disk cache by default to minimize n. of accesses to public OSM servers
+    tileCache->setMaxDiskUsage(50 * 1024 * 1024);
+
     if (parameters.contains(QStringLiteral("osm.mapping.cache.disk.size"))) {
         bool ok = false;
         int cacheSize = parameters.value(QStringLiteral("osm.mapping.cache.disk.size")).toString().toInt(&ok);
@@ -228,11 +226,6 @@
         if (ok)
             tileCache->setExtraTextureUsage(cacheSize);
     }
-=======
-    QAbstractGeoTileCache *tileCache = new QGeoFileTileCache(QAbstractGeoTileCache::baseCacheDirectory() + QStringLiteral("osm"));
-    // 50mb of disk cache by default to minimize n. of accesses to public OSM servers
-    tileCache->setMaxDiskUsage(50 * 1024 * 1024);
->>>>>>> 1a1d2e3f
     setTileCache(tileCache);
 
     *error = QGeoServiceProvider::NoError;

/****************************************************************************
**
** Copyright (C) 2017 The Qt Company Ltd.
** Contact: http://www.qt.io/licensing/
**
** This file is part of the QtLocation module of the Qt Toolkit.
**
** $QT_BEGIN_LICENSE:LGPL3$
** Commercial License Usage
** Licensees holding valid commercial Qt licenses may use this file in
** accordance with the commercial license agreement provided with the
** Software or, alternatively, in accordance with the terms contained in
** a written agreement between you and The Qt Company. For licensing terms
** and conditions see http://www.qt.io/terms-conditions. For further
** information use the contact form at http://www.qt.io/contact-us.
**
** GNU Lesser General Public License Usage
** Alternatively, this file may be used under the terms of the GNU Lesser
** General Public License version 3 as published by the Free Software
** Foundation and appearing in the file LICENSE.LGPLv3 included in the
** packaging of this file. Please review the following information to
** ensure the GNU Lesser General Public License version 3 requirements
** will be met: https://www.gnu.org/licenses/lgpl.html.
**
** GNU General Public License Usage
** Alternatively, this file may be used under the terms of the GNU
** General Public License version 2.0 or later as published by the Free
** Software Foundation and appearing in the file LICENSE.GPL included in
** the packaging of this file. Please review the following information to
** ensure the GNU General Public License version 2.0 requirements will be
** met: http://www.gnu.org/licenses/gpl-2.0.html.
**
** $QT_END_LICENSE$
**
****************************************************************************/


#ifndef QGEOMAPITEMSOVERLAY_H
#define QGEOMAPITEMSOVERLAY_H

#include <QtLocation/private/qgeomap_p.h>
#include <QtLocation/private/qgeoprojection_p.h>

QT_BEGIN_NAMESPACE

class QGeoMappingManagerEngineItemsOverlay;
class QGeoMapItemsOverlayPrivate;
class QGeoMapItemsOverlay: public QGeoMap
{
    Q_OBJECT
    Q_DECLARE_PRIVATE(QGeoMapItemsOverlay)
public:
    QGeoMapItemsOverlay(QGeoMappingManagerEngineItemsOverlay *engine, QObject *parent);
    virtual ~QGeoMapItemsOverlay();
<<<<<<< HEAD
    Capabilities capabilities() const override;
=======

    QGeoMap::Capabilities capabilities() const override;

>>>>>>> f5795659
protected:
    QSGNode *updateSceneGraph(QSGNode *node, QQuickWindow *window) override;

private:
    Q_DISABLE_COPY(QGeoMapItemsOverlay)
};

QT_END_NAMESPACE

#endif<|MERGE_RESOLUTION|>--- conflicted
+++ resolved
@@ -52,13 +52,9 @@
 public:
     QGeoMapItemsOverlay(QGeoMappingManagerEngineItemsOverlay *engine, QObject *parent);
     virtual ~QGeoMapItemsOverlay();
-<<<<<<< HEAD
-    Capabilities capabilities() const override;
-=======
 
     QGeoMap::Capabilities capabilities() const override;
 
->>>>>>> f5795659
 protected:
     QSGNode *updateSceneGraph(QSGNode *node, QQuickWindow *window) override;
 

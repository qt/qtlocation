--- conflicted
+++ resolved
@@ -14,14 +14,9 @@
     plugin.json
 
 osx: LIBS += -framework Foundation
-<<<<<<< HEAD
 else: ios|tvos: LIBS += -framework CoreFoundation
-LIBS += -framework CoreLocation
-=======
-else: ios: LIBS += -framework CoreFoundation
 LIBS += -framework CoreLocation
 
 PLUGIN_TYPE = position
 PLUGIN_CLASS_NAME = QGeoPositionInfoSourceFactoryCL
-load(qt_plugin)
->>>>>>> 8dabd241
+load(qt_plugin)
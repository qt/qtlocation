--- conflicted
+++ resolved
@@ -29,12 +29,8 @@
 import QtQuick 2.0
 import QtTest 1.0
 import QtPositioning 5.5
-<<<<<<< HEAD
 import QtLocation 5.10
-=======
-import QtLocation 5.9
 import QtLocation.Test 5.6
->>>>>>> c832af78
 
 Item {
     width:100

TEMPLATE = subdirs

qtHaveModule(location) {

    #Place unit tests
    SUBDIRS += qplace \
           qplaceattribute \
           qplacecategory \
           qplacecontactdetail \
           qplacecontentrequest \
           qplacedetailsreply \
           qplaceeditorial \
           qplacematchreply \
           qplacematchrequest \
           qplaceimage \
           qplaceratings \
           qplaceresult \
           qproposedsearchresult \
           qplacereply \
           qplacereview \
           qplacesearchrequest \
           qplacesupplier \
           qplacesearchresult \
           qplacesearchreply \
           qplacesearchsuggestionreply \
           qplaceuser

    !android: SUBDIRS += \
           qplacemanager \
           qplacemanager_nokia \
           qplacemanager_unsupported \
           placesplugin_unsupported

    #misc tests
    SUBDIRS +=   doublevectors
    !android: SUBDIRS += cmake qmlinterface # looks for .qmls locally

    #Map and Navigation tests
    SUBDIRS += geotestplugin \
           qgeocodingmanagerplugins \
           qgeocameracapabilities\
           qgeocameradata \
           qgeocodereply \
           qgeomaneuver \
           qgeotiledmapscene \
           qgeoroute \
           qgeoroutereply \
           qgeorouterequest \
           qgeoroutesegment \
           qgeoroutingmanagerplugins \
           qgeotilespec \
           qgeoroutexmlparser \
           maptype \
           qgeocameratiles

    # These use plugins
    !android: SUBDIRS += qgeoserviceprovider \
                         qgeoroutingmanager \
                         nokia_services \
                         qgeocodingmanager \
                         qgeotiledmap

    qtHaveModule(quick):!android {
        SUBDIRS += declarative_geoshape \
                   declarative_core

        !mac: SUBDIRS += declarative_ui
    }
}


SUBDIRS += \
           qgeoaddress \
           qgeoshape \
           qgeorectangle \
           qgeocircle \
           qgeopath \
           qgeopolygon \
           qgeocoordinate \
           qgeolocation \
           qgeopositioninfo \
           qgeosatelliteinfo \
<<<<<<< HEAD
           qgeosatelliteinfosource \
           qgeojson \
           qnmeapositioninfosource
=======

!android: SUBDIRS += \
            positionplugin \
            positionplugintest \
            qgeoareamonitor \
            qgeopositioninfosource \
            qgeosatelliteinfosource \
            qnmeapositioninfosource
>>>>>>> 0e64148b
<|MERGE_RESOLUTION|>--- conflicted
+++ resolved
@@ -80,11 +80,9 @@
            qgeolocation \
            qgeopositioninfo \
            qgeosatelliteinfo \
-<<<<<<< HEAD
            qgeosatelliteinfosource \
            qgeojson \
            qnmeapositioninfosource
-=======
 
 !android: SUBDIRS += \
             positionplugin \
@@ -92,5 +90,4 @@
             qgeoareamonitor \
             qgeopositioninfosource \
             qgeosatelliteinfosource \
-            qnmeapositioninfosource
->>>>>>> 0e64148b
+            qnmeapositioninfosource
--- conflicted
+++ resolved
@@ -502,7 +502,6 @@
     }
 
     Plugin {
-<<<<<<< HEAD
         id: testPlugin_slacker_alt
         name: "qmlgeo.test.plugin"
         allowExperimental: true
@@ -511,10 +510,7 @@
     }
 
     Plugin {
-        id: bacicRoutingPlugin_slacker;
-=======
         id: basicRoutingPlugin_slacker;
->>>>>>> 8014727e
         name: "qmlgeo.test.plugin"
         allowExperimental: true
         parameters: [
@@ -829,23 +825,38 @@
             modifiedParams.push(param)
 
             filledRouteQuery.quickChildren = modifiedParams
-            tryCompare (automaticRoutesSpy, "count", 5)
-            compare(routeModelAutomatic.get(0).travelTime, 42)
+            tryCompare (spy, "count", 5)
+            if (label === "routeModelAutomaticAltImpl")
+                compare(model.get(0).travelTime,  123456)
+            else
+                compare(model.get(0).travelTime, 42)
             param.requestedTime = 43
-            tryCompare (automaticRoutesSpy, "count", 6)
-            compare(routeModelAutomatic.get(0).travelTime, 43)
+            tryCompare (spy, "count", 6)
+            if (label === "routeModelAutomaticAltImpl")
+                compare(model.get(0).travelTime,  123456)
+            else
+                compare(model.get(0).travelTime, 43)
             filledRouteQuery.quickChildren = initialParams
-            tryCompare (automaticRoutesSpy, "count", 7)
-            compare(routeModelAutomatic.get(0).travelTime, 0)
+            tryCompare (spy, "count", 7)
+            if (label === "routeModelAutomaticAltImpl")
+                compare(model.get(0).travelTime,  123456)
+            else
+                compare(model.get(0).travelTime, 0)
             var secondParam = Qt.createQmlObject ('import QtLocation 5.9; MapParameter { type : "foo"; property var bar : 42}', root)
             modifiedParams.push(secondParam)
             param.requestedTime = 44
             filledRouteQuery.quickChildren = modifiedParams
-            tryCompare (automaticRoutesSpy, "count", 8)
-            compare(routeModelAutomatic.get(0).travelTime, 44)
+            tryCompare (spy, "count", 8)
+            if (label === "routeModelAutomaticAltImpl")
+                compare(model.get(0).travelTime,  123456)
+            else
+                compare(model.get(0).travelTime, 44)
             filledRouteQuery.quickChildren = initialParams
-            tryCompare (automaticRoutesSpy, "count", 9)
-            compare(routeModelAutomatic.get(0).travelTime, 0)
+            tryCompare (spy, "count", 9)
+            if (label === "routeModelAutomaticAltImpl")
+                compare(model.get(0).travelTime,  123456)
+            else
+                compare(model.get(0).travelTime, 0)
 
             /* Test waypoints */
             // Verify that bearing is NaN for coordinates
@@ -853,55 +864,50 @@
             var numWaypoints = filledRouteQuery.waypoints.length
             // Add a waypoint with bearing
             filledRouteQuery.addWaypoint(waypoint1)
-            tryCompare (automaticRoutesSpy, "count", 10)
+            tryCompare (spy, "count", 10)
             compare(filledRouteQuery.waypointObjects()[numWaypoints].bearing, 42)
             // testing Waypoint to coordinate conversion
             compare(filledRouteQuery.waypoints[numWaypoints], filledRouteQuery.waypointObjects()[numWaypoints].coordinate)
             waypoint1.latitude += 0.1
-            compare(routeModelAutomatic.get(0).distance, 0)
-            tryCompare (automaticRoutesSpy, "count", 11)
+            compare(model.get(0).distance, 0)
+            tryCompare (spy, "count", 11)
             numWaypoints++;
-            filledRouteQuery.addWaypoint(waypoint2)
+            filledRouteQuery.addWaypoint(waypoint2) // waypoint2 contains a MapParameter with  user_distance
             numWaypoints++;
-            tryCompare (automaticRoutesSpy, "count", 12)
+            tryCompare (spy, "count", 12)
             compare(filledRouteQuery.waypointObjects()[numWaypoints-1].bearing, 43)
-            compare(routeModelAutomatic.get(0).distance, 10)
+            compare(model.get(0).distance, 10)
             waypoint1.latitude += 0.1
-            tryCompare (automaticRoutesSpy, "count", 13)
+            tryCompare (spy, "count", 13)
             waypoint2.latitude += 0.1
-            tryCompare (automaticRoutesSpy, "count", 14)
+            tryCompare (spy, "count", 14)
             filledRouteQuery.removeWaypoint(waypoint1)
-            tryCompare (automaticRoutesSpy, "count", 15)
+            tryCompare (spy, "count", 15)
             waypoint2.latitude += 0.1
-            tryCompare (automaticRoutesSpy, "count", 16)
+            tryCompare (spy, "count", 16)
             waypoint1.latitude += 0.1
-            tryCompare (automaticRoutesSpy, "count", 16) // No effect, now disconnected
+            tryCompare (spy, "count", 16) // No effect, now disconnected
             // test with other props
             waypoint2.longitude += 0.1
-            tryCompare (automaticRoutesSpy, "count", 17)
+            tryCompare (spy, "count", 17)
             waypoint2.altitude = 42
-            tryCompare (automaticRoutesSpy, "count", 18)
+            tryCompare (spy, "count", 18)
             waypoint2.bearing += 1
-            tryCompare (automaticRoutesSpy, "count", 19)
+            tryCompare (spy, "count", 19)
             compare(waypoint2.longitude, 71.1)
             compare(waypoint2.altitude, 42)
             compare(waypoint2.bearing, 44)
             // test with map parameters
             param1.distance = 42
-            tryCompare (automaticRoutesSpy, "count", 20)
-            compare(routeModelAutomatic.get(0).distance, 42)
+            tryCompare (spy, "count", 20)
+            compare(model.get(0).distance, 42)
 
 
             // Change query
             model.query = filledRouteQuery2
             filledRouteQuery2.numberAlternativeRoutes = 3
-<<<<<<< HEAD
-            tryCompare (spy, "count", 5)
+            tryCompare (spy, "count", 21)
             compare (model.get(0).path.length, 3)
-=======
-            tryCompare (automaticRoutesSpy, "count", 21)
-            compare (routeModelAutomatic.get(0).path.length, 3)
->>>>>>> 8014727e
 
             // Verify that the old query is disconnected internally ie. does not trigger update
             filledRouteQuery.waypoints = [
@@ -912,8 +918,7 @@
                 { latitude: 67, longitude: 68 }
             ];
             wait(800) // wait to hope no further updates comes through
-<<<<<<< HEAD
-            compare (spy.count, 5)
+            compare (spy.count, 21)
             compare(model.get(0).path.length, 3);
 
             // ReSetting
@@ -921,10 +926,12 @@
             filledRouteQuery2.numberAlternativeRoutes = 0
             filledRouteQuery.waypoints = routeQueryDefaultWaypoints
             filledRouteQuery2.waypoints = routeQuery2DefaultWaypoints
-=======
-            compare (automaticRoutesSpy.count, 21)
-            compare(routeModelAutomatic.get(0).path.length, 3);
->>>>>>> 8014727e
+
+            waypoint1.coordinate = QtPositioning.coordinate(70, 70)
+            waypoint2.bearing = 42
+            waypoint2.coordinate = QtPositioning.coordinate(71, 71)
+            waypoint2.bearing = 43
+            param1.distance = 10
         }
 
 

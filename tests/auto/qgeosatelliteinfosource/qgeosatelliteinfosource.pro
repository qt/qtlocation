TEMPLATE = app
!no_system_tests:CONFIG += testcase
TARGET=tst_qgeosatelliteinfosource

SOURCES += tst_qgeosatelliteinfosource.cpp \
            testqgeosatelliteinfosource.cpp \
            ../utils/qlocationtestutils.cpp

HEADERS += testqgeosatelliteinfosource_p.h \
            ../utils/qlocationtestutils_p.h

QT += positioning testlib

<<<<<<< HEAD
# Define whether a satellite source is available.  This must match the logic in
# src/location/location.pro or the test will fail on some platforms.
qtHaveModule(simulator):DEFINES += SATELLITE_SOURCE_AVAILABLE
=======
DEFINES += QT_DISABLE_DEPRECATED_BEFORE=0
>>>>>>> 116b41ee
<|MERGE_RESOLUTION|>--- conflicted
+++ resolved
@@ -9,12 +9,4 @@
 HEADERS += testqgeosatelliteinfosource_p.h \
             ../utils/qlocationtestutils_p.h
 
-QT += positioning testlib
-
-<<<<<<< HEAD
-# Define whether a satellite source is available.  This must match the logic in
-# src/location/location.pro or the test will fail on some platforms.
-qtHaveModule(simulator):DEFINES += SATELLITE_SOURCE_AVAILABLE
-=======
-DEFINES += QT_DISABLE_DEPRECATED_BEFORE=0
->>>>>>> 116b41ee
+QT += positioning testlib